--- conflicted
+++ resolved
@@ -25,11 +25,7 @@
   pieType: PieChartType;
   displayLabels?: PieChartLabels[];
   useGradients?: boolean;
-<<<<<<< HEAD
-  onSeriesColorChange?: (label: string, color: string) => void;
   onLabelClick: (label: string) => void;
-=======
->>>>>>> 36fc37fd
   legendOptions?: PieChartLegendOptions;
   tooltipOptions: VizTooltipOptions;
   reduceOptions: ReduceDataOptions;
