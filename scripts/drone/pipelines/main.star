--- conflicted
+++ resolved
@@ -81,12 +81,8 @@
         test_frontend_step(),
     ]
     build_steps = [
-<<<<<<< HEAD
+        trigger_test_release(),
         enterprise_downstream_step(edition=edition, ver_mode=ver_mode),
-=======
-        trigger_test_release(),
-        enterprise_downstream_step(edition=edition),
->>>>>>> eea20c44
         build_backend_step(edition=edition, ver_mode=ver_mode, is_downstream=is_downstream),
         build_frontend_step(edition=edition, ver_mode=ver_mode, is_downstream=is_downstream),
         build_frontend_package_step(edition=edition, ver_mode=ver_mode, is_downstream=is_downstream),
