--- conflicted
+++ resolved
@@ -70,23 +70,7 @@
 	if email == "" {
 		return nil, errors.New("error getting user info: no email found in access token")
 	}
-<<<<<<< HEAD
 	groups := extractGroups(claims)
-=======
-
-	role := extractRole(claims, s.autoAssignOrgRole, s.roleAttributeStrict)
-	if role == "" {
-		return nil, errors.New("user does not have a valid role")
-	}
-	logger.Debug("AzureAD OAuth: extracted role", "email", email, "role", role)
-
-	groups, err := extractGroups(client, claims, token)
-	if err != nil {
-		return nil, fmt.Errorf("failed to extract groups: %w", err)
-	}
-
-	logger.Debug("AzureAD OAuth: extracted groups", "email", email, "groups", groups)
->>>>>>> c3ee98a9
 	if !s.IsGroupMember(groups) {
 		return nil, errMissingGroupMembership
 	}
@@ -176,42 +160,6 @@
 	return claims.Email
 }
 
-<<<<<<< HEAD
-=======
-func extractRole(claims azureClaims, autoAssignRole string, strictMode bool) models.RoleType {
-	if len(claims.Roles) == 0 {
-		return models.RoleType(autoAssignRole)
-	}
-
-	roleOrder := []models.RoleType{
-		models.ROLE_ADMIN,
-		models.ROLE_EDITOR,
-		models.ROLE_VIEWER,
-	}
-
-	for _, role := range roleOrder {
-		if found := hasRole(claims.Roles, role); found {
-			return role
-		}
-	}
-
-	if strictMode {
-		return models.RoleType("")
-	}
-
-	return models.ROLE_VIEWER
-}
-
-func hasRole(roles []string, role models.RoleType) bool {
-	for _, item := range roles {
-		if strings.EqualFold(item, string(role)) {
-			return true
-		}
-	}
-	return false
-}
-
->>>>>>> c3ee98a9
 type getAzureGroupRequest struct {
 	SecurityEnabledOnly bool `json:"securityEnabledOnly"`
 }
