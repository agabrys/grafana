package social

import (
	"encoding/json"
	"net/http"
	"net/http/httptest"
	"time"

	"github.com/google/go-cmp/cmp"
	"github.com/inconshreveable/log15"
	"github.com/stretchr/testify/assert"
	"github.com/stretchr/testify/require"

	"testing"

	"github.com/grafana/grafana/pkg/infra/log"
	"github.com/grafana/grafana/pkg/models"
	"golang.org/x/oauth2"
)

func TestSearchJSONForEmail(t *testing.T) {
	t.Run("Given a generic OAuth provider", func(t *testing.T) {
		provider := SocialGenericOAuth{
			SocialBase: &SocialBase{
				log: log.New("generic_oauth_test"),
			},
		}

		tests := []struct {
			Name                 string
			UserInfoJSONResponse []byte
			EmailAttributePath   string
			ExpectedResult       string
			ExpectedError        string
		}{
			{
				Name:                 "Given an invalid user info JSON response",
				UserInfoJSONResponse: []byte("{"),
				EmailAttributePath:   "attributes.email",
				ExpectedResult:       "",
				ExpectedError:        "failed to unmarshal user info JSON response: unexpected end of JSON input",
			},
			{
				Name:                 "Given an empty user info JSON response and empty JMES path",
				UserInfoJSONResponse: []byte{},
				EmailAttributePath:   "",
				ExpectedResult:       "",
				ExpectedError:        "no attribute path specified",
			},
			{
				Name:                 "Given an empty user info JSON response and valid JMES path",
				UserInfoJSONResponse: []byte{},
				EmailAttributePath:   "attributes.email",
				ExpectedResult:       "",
				ExpectedError:        "empty user info JSON response provided",
			},
			{
				Name: "Given a simple user info JSON response and valid JMES path",
				UserInfoJSONResponse: []byte(`{
	"attributes": {
		"email": "grafana@localhost"
	}
}`),
				EmailAttributePath: "attributes.email",
				ExpectedResult:     "grafana@localhost",
			},
			{
				Name: "Given a user info JSON response with e-mails array and valid JMES path",
				UserInfoJSONResponse: []byte(`{
	"attributes": {
		"emails": ["grafana@localhost", "admin@localhost"]
	}
}`),
				EmailAttributePath: "attributes.emails[0]",
				ExpectedResult:     "grafana@localhost",
			},
			{
				Name: "Given a nested user info JSON response and valid JMES path",
				UserInfoJSONResponse: []byte(`{
	"identities": [
		{
			"userId": "grafana@localhost"
		},
		{
			"userId": "admin@localhost"
		}
	]
}`),
				EmailAttributePath: "identities[0].userId",
				ExpectedResult:     "grafana@localhost",
			},
		}

		for _, test := range tests {
			provider.emailAttributePath = test.EmailAttributePath
			t.Run(test.Name, func(t *testing.T) {
				actualResult, err := provider.searchJSONForAttr(test.EmailAttributePath, test.UserInfoJSONResponse)
				if test.ExpectedError == "" {
					require.NoError(t, err, "Testing case %q", test.Name)
				} else {
					require.EqualError(t, err, test.ExpectedError, "Testing case %q", test.Name)
				}
				require.Equal(t, test.ExpectedResult, actualResult)
			})
		}
	})
}

func TestSearchJSONForRole(t *testing.T) {
	t.Run("Given a generic OAuth provider", func(t *testing.T) {
		provider := SocialGenericOAuth{
			SocialBase: &SocialBase{
				log: log.New("generic_oauth_test"),
			},
		}

		tests := []struct {
			Name                 string
			UserInfoJSONResponse []byte
			RoleAttributePath    string
			ExpectedResult       string
			ExpectedError        string
		}{
			{
				Name:                 "Given an invalid user info JSON response",
				UserInfoJSONResponse: []byte("{"),
				RoleAttributePath:    "attributes.role",
				ExpectedResult:       "",
				ExpectedError:        "failed to unmarshal user info JSON response: unexpected end of JSON input",
			},
			{
				Name:                 "Given an empty user info JSON response and empty JMES path",
				UserInfoJSONResponse: []byte{},
				RoleAttributePath:    "",
				ExpectedResult:       "",
				ExpectedError:        "no attribute path specified",
			},
			{
				Name:                 "Given an empty user info JSON response and valid JMES path",
				UserInfoJSONResponse: []byte{},
				RoleAttributePath:    "attributes.role",
				ExpectedResult:       "",
				ExpectedError:        "empty user info JSON response provided",
			},
			{
				Name: "Given a simple user info JSON response and valid JMES path",
				UserInfoJSONResponse: []byte(`{
	"attributes": {
		"role": "admin"
	}
}`),
				RoleAttributePath: "attributes.role",
				ExpectedResult:    "admin",
			},
		}

		for _, test := range tests {
			provider.roleAttributePath = test.RoleAttributePath
			t.Run(test.Name, func(t *testing.T) {
				actualResult, err := provider.searchJSONForAttr(test.RoleAttributePath, test.UserInfoJSONResponse)
				if test.ExpectedError == "" {
					require.NoError(t, err, "Testing case %q", test.Name)
				} else {
					require.EqualError(t, err, test.ExpectedError, "Testing case %q", test.Name)
				}
				require.Equal(t, test.ExpectedResult, actualResult)
			})
		}
	})
}

func TestUserInfoSearchesForEmailAndRole(t *testing.T) {
	t.Run("Given a generic OAuth provider", func(t *testing.T) {
		provider := SocialGenericOAuth{
			SocialBase: &SocialBase{
				log: log.New("generic_oauth_test"),
			},
			emailAttributePath: "email",
		}

		tests := []struct {
			Name                   string
			APIURLResponse         interface{}
			OAuth2Extra            interface{}
			RoleAttributePath      string
			ExpectedEmail          string
			ExpectedOrgMemberships map[int64]models.RoleType
		}{
			{
				Name: "Given a valid id_token, a valid role path, no api response, use id_token",
				OAuth2Extra: map[string]interface{}{
					// { "role": "Admin", "email": "john.doe@example.com" }
					"id_token": "eyJhbGciOiJIUzI1NiIsInR5cCI6IkpXVCJ9.eyJyb2xlIjoiQWRtaW4iLCJlbWFpbCI6ImpvaG4uZG9lQGV4YW1wbGUuY29tIn0.9PtHcCaXxZa2HDlASyKIaFGfOKlw2ILQo32xlvhvhRg",
				},
				RoleAttributePath: "role",
				ExpectedEmail:     "john.doe@example.com",
				ExpectedOrgMemberships: map[int64]models.RoleType{
					1: models.ROLE_ADMIN,
				},
			},
			{
				Name: "Given a valid id_token, no role path, no api response, use id_token",
				OAuth2Extra: map[string]interface{}{
					// { "email": "john.doe@example.com" }
					"id_token": "eyJhbGciOiJIUzI1NiIsInR5cCI6IkpXVCJ9.eyJlbWFpbCI6ImpvaG4uZG9lQGV4YW1wbGUuY29tIn0.k5GwPcZvGe2BE_jgwN0ntz0nz4KlYhEd0hRRLApkTJ4",
				},
				RoleAttributePath: "",
				ExpectedEmail:     "john.doe@example.com",
			},
			{
				Name: "Given a valid id_token, an invalid role path, no api response, use id_token",
				OAuth2Extra: map[string]interface{}{
					// { "role": "Admin", "email": "john.doe@example.com" }
					"id_token": "eyJhbGciOiJIUzI1NiIsInR5cCI6IkpXVCJ9.eyJyb2xlIjoiQWRtaW4iLCJlbWFpbCI6ImpvaG4uZG9lQGV4YW1wbGUuY29tIn0.9PtHcCaXxZa2HDlASyKIaFGfOKlw2ILQo32xlvhvhRg",
				},
				RoleAttributePath: "invalid_path",
				ExpectedEmail:     "john.doe@example.com",
			},
			{
				Name: "Given no id_token, a valid role path, a valid api response, use api response",
				APIURLResponse: map[string]interface{}{
					"role":  "Admin",
					"email": "john.doe@example.com",
				},
				RoleAttributePath: "role",
				ExpectedEmail:     "john.doe@example.com",
				ExpectedOrgMemberships: map[int64]models.RoleType{
					1: models.ROLE_ADMIN,
				},
			},
			{
				Name: "Given no id_token, no role path, a valid api response, use api response",
				APIURLResponse: map[string]interface{}{
					"email": "john.doe@example.com",
				},
				RoleAttributePath: "",
				ExpectedEmail:     "john.doe@example.com",
			},
			{
				Name: "Given no id_token, a role path, a valid api response without a role, use api response",
				APIURLResponse: map[string]interface{}{
					"email": "john.doe@example.com",
				},
				RoleAttributePath: "role",
				ExpectedEmail:     "john.doe@example.com",
			},
			{
				Name:              "Given no id_token, a valid role path, no api response, no data",
				RoleAttributePath: "role",
				ExpectedEmail:     "",
			},
			{
				Name: "Given a valid id_token, a valid role path, a valid api response, prefer id_token",
				OAuth2Extra: map[string]interface{}{
					// { "role": "Admin", "email": "john.doe@example.com" }
					"id_token": "eyJhbGciOiJIUzI1NiIsInR5cCI6IkpXVCJ9.eyJyb2xlIjoiQWRtaW4iLCJlbWFpbCI6ImpvaG4uZG9lQGV4YW1wbGUuY29tIn0.9PtHcCaXxZa2HDlASyKIaFGfOKlw2ILQo32xlvhvhRg",
				},
				APIURLResponse: map[string]interface{}{
					"role":  "FromResponse",
					"email": "from_response@example.com",
				},
				RoleAttributePath: "role",
				ExpectedEmail:     "john.doe@example.com",
				ExpectedOrgMemberships: map[int64]models.RoleType{
					1: models.ROLE_ADMIN,
				},
			},
			{
				Name: "Given a valid id_token, an invalid role path, a valid api response, prefer id_token",
				OAuth2Extra: map[string]interface{}{
					// { "role": "Admin", "email": "john.doe@example.com" }
					"id_token": "eyJhbGciOiJIUzI1NiIsInR5cCI6IkpXVCJ9.eyJyb2xlIjoiQWRtaW4iLCJlbWFpbCI6ImpvaG4uZG9lQGV4YW1wbGUuY29tIn0.9PtHcCaXxZa2HDlASyKIaFGfOKlw2ILQo32xlvhvhRg",
				},
				APIURLResponse: map[string]interface{}{
					"role":  "FromResponse",
					"email": "from_response@example.com",
				},
				RoleAttributePath: "invalid_path",
				ExpectedEmail:     "john.doe@example.com",
			},
			{
				Name: "Given a valid id_token with no email, a valid role path, a valid api response with no role, merge",
				OAuth2Extra: map[string]interface{}{
					// { "role": "Admin" }
					"id_token": "eyJhbGciOiJIUzI1NiIsInR5cCI6IkpXVCJ9.eyJyb2xlIjoiQWRtaW4ifQ.k5GwPcZvGe2BE_jgwN0ntz0nz4KlYhEd0hRRLApkTJ4",
				},
				APIURLResponse: map[string]interface{}{
					"email": "from_response@example.com",
				},
				RoleAttributePath: "role",
				ExpectedEmail:     "from_response@example.com",
				ExpectedOrgMemberships: map[int64]models.RoleType{
					1: models.ROLE_ADMIN,
				},
			},
			{
				Name: "Given a valid id_token with no role, a valid role path, a valid api response with no email, merge",
				OAuth2Extra: map[string]interface{}{
					// { "email": "john.doe@example.com" }
					"id_token": "eyJhbGciOiJIUzI1NiIsInR5cCI6IkpXVCJ9.eyJlbWFpbCI6ImpvaG4uZG9lQGV4YW1wbGUuY29tIn0.k5GwPcZvGe2BE_jgwN0ntz0nz4KlYhEd0hRRLApkTJ4",
				},
				APIURLResponse: map[string]interface{}{
					"role": "FromResponse",
				},
				RoleAttributePath: "role",
				ExpectedEmail:     "john.doe@example.com",
			},
		}

		for _, test := range tests {
			provider.roleAttributePath = test.RoleAttributePath
			t.Run(test.Name, func(t *testing.T) {
				response, err := json.Marshal(test.APIURLResponse)
				require.NoError(t, err)
				ts := httptest.NewServer(http.HandlerFunc(func(w http.ResponseWriter, r *http.Request) {
					w.WriteHeader(http.StatusOK)
					w.Header().Set("Content-Type", "application/json")
					_, err = w.Write(response)
					require.NoError(t, err)
				}))
				provider.apiUrl = ts.URL
				staticToken := oauth2.Token{
					AccessToken:  "",
					TokenType:    "",
					RefreshToken: "",
					Expiry:       time.Now(),
				}

				if test.ExpectedOrgMemberships == nil {
					test.ExpectedOrgMemberships = map[int64]models.RoleType{}
				}

				token := staticToken.WithExtra(test.OAuth2Extra)
				actualResult, err := provider.UserInfo(ts.Client(), token)
				require.NoError(t, err)
				require.Equal(t, test.ExpectedEmail, actualResult.Email)
				require.Equal(t, test.ExpectedEmail, actualResult.Login)
				require.Equal(t, test.ExpectedOrgMemberships, actualResult.OrgMemberships)
			})
		}
	})
}

func TestGenericOAuth_GroupMapping(t *testing.T) {
	var apiResponse map[string]interface{}
	ts := httptest.NewServer(http.HandlerFunc(func(w http.ResponseWriter, r *http.Request) {
		w.WriteHeader(http.StatusOK)
		w.Header().Set("Content-Type", "application/json")
		response, err := json.Marshal(apiResponse)
		require.NoError(t, err)
		_, err = w.Write(response)
		require.NoError(t, err)
	}))

	t.Run("Users are mapped to organizations according to group mapping filters", func(t *testing.T) {
		groupMappings, err := readGroupMappings("testdata/full.toml")
		require.NoError(t, err)
		provider := SocialGenericOAuth{
			SocialBase: &SocialBase{
				log: log.NewWithLevel("generic_oauth_test", log15.LvlDebug),
			},
			apiUrl:        ts.URL,
			groupMappings: groupMappings,
		}
		staticToken := oauth2.Token{
			AccessToken:  "",
			TokenType:    "",
			RefreshToken: "",
			Expiry:       time.Now(),
		}
		token := staticToken.WithExtra(map[string]interface{}{
			"id_token": "eyJhbGciOiJIUzI1NiIsInR5cCI6IkpXVCJ9.eyJyb2xlIjoiQWRtaW4iLCJlbWFpbCI6ImpvaG4uZG9lQGV4YW1wbGUuY29tIn0.9PtHcCaXxZa2HDlASyKIaFGfOKlw2ILQo32xlvhvhRg",
		})

		userInfos := []*BasicUserInfo{}
		for _, group := range []string{"admin", "editor", ""} {
			apiResponse = map[string]interface{}{}
			if group != "" {
				apiResponse["groups"] = []string{group}
			}
			userInfo, err := provider.UserInfo(ts.Client(), token)
			require.NoError(t, err)
			userInfos = append(userInfos, userInfo)
		}

		isAdmin := true
		diff := cmp.Diff([]*BasicUserInfo{
			{
				Email: "john.doe@example.com",
				Login: "john.doe@example.com",
				OrgMemberships: map[int64]models.RoleType{
					1: models.ROLE_ADMIN,
					2: models.ROLE_ADMIN,
				},
				IsGrafanaAdmin: &isAdmin,
			},
			{
				Email: "john.doe@example.com",
				Login: "john.doe@example.com",
				OrgMemberships: map[int64]models.RoleType{
					2: models.ROLE_EDITOR,
				},
			},
			{
				Email: "john.doe@example.com",
				Login: "john.doe@example.com",
				OrgMemberships: map[int64]models.RoleType{
					1: models.ROLE_VIEWER,
				},
			},
		}, userInfos)
		assert.Equal(t, "", diff)
	})
}

/*
func TestSearchJSONForGroupMapping(t *testing.T) {
	t.Run("Given a generic OAuth provider", func(t *testing.T) {
		provider := SocialGenericOAuth{
			SocialBase: &SocialBase{
				log: log.New("generic_oauth_test"),
			},
		}

		grafanaAdminTrue := true
		groupMappings := []setting.OAuthGroupMapping{
			{
				Filter:         "contains(groups[*], 'admin') && 'Admin'",
				Role:           "admin",
				OrgID:          1,
				IsGrafanaAdmin: &grafanaAdminTrue,
			},
			{
				Filter: "contains(groups[*], 'editor')",
				Role:   "editor",
				OrgID:  1,
			},
			{
				Filter: "contains(groups[*], 'admin') && 'Admin' || 'Viewer'",
				OrgID:  2,
			},
		}
		roleMappings := []setting.OAuthGroupMapping{
			{
				Filter: "role",
				OrgID:  1,
			},
			{
				Role:  "viewer",
				OrgID: 2,
			},
		}

		tests := []struct {
			Name           string
			APIURLReponse  interface{}
			OAuth2Extra    interface{}
			GroupMappings  []setting.OAuthGroupMapping
			ExpectedResult []setting.OAuthGroupMapping
		}{
			{
				Name:          "Given an empty user info JSON response and empty JMES path",
				APIURLReponse: map[string]interface{}{},
				OAuth2Extra: map[string]interface{}{
					"id_token": "eyJhbGciOiJIUzI1NiIsInR5cCI6IkpXVCJ9.eyJyb2xlIjoiQWRtaW4iLCJlbWFpbCI6ImpvaG4uZG9lQGV4YW1wbGUuY29tIn0.9PtHcCaXxZa2HDlASyKIaFGfOKlw2ILQo32xlvhvhRg",
				},
				GroupMappings:  nil,
				ExpectedResult: nil,
			},
			{
				Name:          "Given an empty user info JSON response and valid JMES path",
				APIURLReponse: map[string]interface{}{},
				OAuth2Extra: map[string]interface{}{
					"id_token": "eyJhbGciOiJIUzI1NiIsInR5cCI6IkpXVCJ9.eyJyb2xlIjoiQWRtaW4iLCJlbWFpbCI6ImpvaG4uZG9lQGV4YW1wbGUuY29tIn0.9PtHcCaXxZa2HDlASyKIaFGfOKlw2ILQo32xlvhvhRg",
				},
				GroupMappings:  groupMappings,
				ExpectedResult: nil,
			},
			{
				Name: "Given a simple user info JSON response and simple role mapping",
				APIURLReponse: map[string]interface{}{
					"role": "Admin",
				},
				OAuth2Extra: map[string]interface{}{
					"id_token": "eyJhbGciOiJIUzI1NiIsInR5cCI6IkpXVCJ9.eyJyb2xlIjoiQWRtaW4iLCJlbWFpbCI6ImpvaG4uZG9lQGV4YW1wbGUuY29tIn0.9PtHcCaXxZa2HDlASyKIaFGfOKlw2ILQo32xlvhvhRg",
				},
				GroupMappings: roleMappings,
				ExpectedResult: []setting.OAuthGroupMapping{
					{
						Role:  "Admin",
						OrgID: 1,
					},
					{
						Role:  "Viewer",
						OrgID: 2,
					},
				},
			},
			{
				Name: "Given a simple user info JSON response and valid group mappings for editor",
				APIURLReponse: map[string]interface{}{
					"groups": []string{"editor"},
				},
				OAuth2Extra: map[string]interface{}{
					"id_token": "eyJhbGciOiJIUzI1NiIsInR5cCI6IkpXVCJ9.eyJyb2xlIjoiQWRtaW4iLCJlbWFpbCI6ImpvaG4uZG9lQGV4YW1wbGUuY29tIn0.9PtHcCaXxZa2HDlASyKIaFGfOKlw2ILQo32xlvhvhRg",
				},
				GroupMappings: groupMappings,
				ExpectedResult: []setting.OAuthGroupMapping{
					{
						Role:  "Editor",
						OrgID: 1,
					},
					{
						Role:  "Viewer",
						OrgID: 2,
					},
				},
			},
			{
				Name: "Given a simple user info JSON response and valid group mappings for admin",
				APIURLReponse: map[string]interface{}{
					"groups": []string{"admin"},
				},
				OAuth2Extra: map[string]interface{}{
					"id_token": "eyJhbGciOiJIUzI1NiIsInR5cCI6IkpXVCJ9.eyJyb2xlIjoiQWRtaW4iLCJlbWFpbCI6ImpvaG4uZG9lQGV4YW1wbGUuY29tIn0.9PtHcCaXxZa2HDlASyKIaFGfOKlw2ILQo32xlvhvhRg",
				},
				GroupMappings: groupMappings,
				ExpectedResult: []setting.OAuthGroupMapping{
					{
						Role:  "Admin",
						OrgID: 1,
					},
					{
						Role:  "Admin",
						OrgID: 2,
					},
				},
			},
			{
				Name: "Given a simple user info JSON response and valid group mappings for undefined group",
				APIURLReponse: map[string]interface{}{
					"groups": []string{"dne"},
				},
				OAuth2Extra: map[string]interface{}{
					"id_token": "eyJhbGciOiJIUzI1NiIsInR5cCI6IkpXVCJ9.eyJyb2xlIjoiQWRtaW4iLCJlbWFpbCI6ImpvaG4uZG9lQGV4YW1wbGUuY29tIn0.9PtHcCaXxZa2HDlASyKIaFGfOKlw2ILQo32xlvhvhRg",
				},
				GroupMappings: groupMappings,
				ExpectedResult: []setting.OAuthGroupMapping{
					{
						Role:  "Viewer",
						OrgID: 2,
					},
				},
			},
		}

		for _, test := range tests {
			t.Run(test.Name, func(t *testing.T) {
				provider.groupMappings = test.GroupMappings

				response, err := json.Marshal(test.APIURLReponse)
				require.NoError(t, err)
				ts := httptest.NewServer(http.HandlerFunc(func(w http.ResponseWriter, r *http.Request) {
					w.WriteHeader(http.StatusOK)
					w.Header().Set("Content-Type", "application/json")
					_, err := w.Write(response)
					require.NoError(t, err)
				}))
				provider.apiUrl = ts.URL
				staticToken := oauth2.Token{
					AccessToken:  "",
					TokenType:    "",
					RefreshToken: "",
					Expiry:       time.Now(),
				}

				token := staticToken.WithExtra(test.OAuth2Extra)
				actualResult, err := provider.UserInfo(ts.Client(), token)
				require.NoError(t, err)

				assert.Equal(t, test.ExpectedResult, actualResult.GroupMappings)
			})
		}
	})
}
<<<<<<< HEAD
*/
=======

func TestUserInfoSearchesForLogin(t *testing.T) {
	t.Run("Given a generic OAuth provider", func(t *testing.T) {
		provider := SocialGenericOAuth{
			SocialBase: &SocialBase{
				log: log.New("generic_oauth_test"),
			},
			loginAttributePath: "login",
		}

		tests := []struct {
			Name               string
			APIURLResponse     interface{}
			OAuth2Extra        interface{}
			LoginAttributePath string
			ExpectedLogin      string
		}{
			{
				Name: "Given a valid id_token, a valid login path, no api response, use id_token",
				OAuth2Extra: map[string]interface{}{
					// { "login": "johndoe", "email": "john.doe@example.com" }
					"id_token": "eyJhbGciOiJIUzI1NiIsInR5cCI6IkpXVCJ9.eyJsb2dpbiI6ImpvaG5kb2UiLCJlbWFpbCI6ImpvaG4uZG9lQGV4YW1wbGUuY29tIn0.sg4sRJCNpax_76XMgr277fdxhjjtNSWXKIOFv4_GJN8",
				},
				LoginAttributePath: "role",
				ExpectedLogin:      "johndoe",
			},
			{
				Name: "Given a valid id_token, no login path, no api response, use id_token",
				OAuth2Extra: map[string]interface{}{
					// { "login": "johndoe", "email": "john.doe@example.com" }
					"id_token": "eyJhbGciOiJIUzI1NiIsInR5cCI6IkpXVCJ9.eyJsb2dpbiI6ImpvaG5kb2UiLCJlbWFpbCI6ImpvaG4uZG9lQGV4YW1wbGUuY29tIn0.sg4sRJCNpax_76XMgr277fdxhjjtNSWXKIOFv4_GJN8",
				},
				LoginAttributePath: "",
				ExpectedLogin:      "johndoe",
			},
			{
				Name: "Given no id_token, a valid login path, a valid api response, use api response",
				APIURLResponse: map[string]interface{}{
					"user_uid": "johndoe",
					"email":    "john.doe@example.com",
				},
				LoginAttributePath: "user_uid",
				ExpectedLogin:      "johndoe",
			},
			{
				Name: "Given no id_token, no login path, a valid api response, use api response",
				APIURLResponse: map[string]interface{}{
					"login": "johndoe",
				},
				LoginAttributePath: "",
				ExpectedLogin:      "johndoe",
			},
			{
				Name: "Given no id_token, a login path, a valid api response without a login, use api response",
				APIURLResponse: map[string]interface{}{
					"username": "john.doe",
				},
				LoginAttributePath: "login",
				ExpectedLogin:      "john.doe",
			},
			{
				Name:               "Given no id_token, a valid login path, no api response, no data",
				LoginAttributePath: "login",
				ExpectedLogin:      "",
			},
		}

		for _, test := range tests {
			provider.loginAttributePath = test.LoginAttributePath
			t.Run(test.Name, func(t *testing.T) {
				response, err := json.Marshal(test.APIURLResponse)
				require.NoError(t, err)
				ts := httptest.NewServer(http.HandlerFunc(func(w http.ResponseWriter, r *http.Request) {
					w.WriteHeader(http.StatusOK)
					w.Header().Set("Content-Type", "application/json")
					_, err = w.Write(response)
					require.NoError(t, err)
				}))
				provider.apiUrl = ts.URL
				staticToken := oauth2.Token{
					AccessToken:  "",
					TokenType:    "",
					RefreshToken: "",
					Expiry:       time.Now(),
				}

				token := staticToken.WithExtra(test.OAuth2Extra)
				actualResult, err := provider.UserInfo(ts.Client(), token)
				require.NoError(t, err)
				require.Equal(t, test.ExpectedLogin, actualResult.Login)
			})
		}
	})
}
>>>>>>> 4e2ab785
<|MERGE_RESOLUTION|>--- conflicted
+++ resolved
@@ -583,9 +583,7 @@
 		}
 	})
 }
-<<<<<<< HEAD
 */
-=======
 
 func TestUserInfoSearchesForLogin(t *testing.T) {
 	t.Run("Given a generic OAuth provider", func(t *testing.T) {
@@ -679,5 +677,4 @@
 			})
 		}
 	})
-}
->>>>>>> 4e2ab785
+}