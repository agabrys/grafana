--- conflicted
+++ resolved
@@ -18,58 +18,13 @@
 	"github.com/grafana/grafana/pkg/services/accesscontrol"
 	acmock "github.com/grafana/grafana/pkg/services/accesscontrol/mock"
 	"github.com/grafana/grafana/pkg/services/featuremgmt"
+	"github.com/grafana/grafana/pkg/services/secrets/fakes"
 	"github.com/grafana/grafana/pkg/services/secrets/kvstore"
 	"github.com/grafana/grafana/pkg/setting"
 	"github.com/stretchr/testify/assert"
 	"github.com/stretchr/testify/require"
 )
 
-<<<<<<< HEAD
-=======
-func TestService(t *testing.T) {
-	cfg := &setting.Cfg{}
-	sqlStore := sqlstore.InitTestDB(t)
-
-	origSecret := setting.SecretKey
-	setting.SecretKey = "datasources_service_test"
-	t.Cleanup(func() {
-		setting.SecretKey = origSecret
-	})
-
-	secretsService := secretsManager.SetupTestService(t, database.ProvideSecretsStore(sqlStore))
-	s := ProvideService(bus.New(), sqlStore, secretsService, cfg, featuremgmt.WithFeatures(), acmock.New(), acmock.NewPermissionsServicesMock())
-
-	var ds *models.DataSource
-
-	t.Run("create datasource should encrypt the secure json data", func(t *testing.T) {
-		ctx := context.Background()
-
-		sjd := map[string]string{"password": "12345"}
-		cmd := models.AddDataSourceCommand{SecureJsonData: sjd}
-
-		err := s.AddDataSource(ctx, &cmd)
-		require.NoError(t, err)
-
-		ds = cmd.Result
-		decrypted, err := s.SecretsService.DecryptJsonData(ctx, ds.SecureJsonData)
-		require.NoError(t, err)
-		require.Equal(t, sjd, decrypted)
-	})
-
-	t.Run("update datasource should encrypt the secure json data", func(t *testing.T) {
-		ctx := context.Background()
-		sjd := map[string]string{"password": "678910"}
-		cmd := models.UpdateDataSourceCommand{Id: ds.Id, OrgId: ds.OrgId, SecureJsonData: sjd}
-		err := s.UpdateDataSource(ctx, &cmd)
-		require.NoError(t, err)
-
-		decrypted, err := s.SecretsService.DecryptJsonData(ctx, cmd.Result.SecureJsonData)
-		require.NoError(t, err)
-		require.Equal(t, sjd, decrypted)
-	})
-}
-
->>>>>>> 6992d179
 type dataSourceMockRetriever struct {
 	res []*models.DataSource
 }
@@ -237,13 +192,8 @@
 			Type: "Kubernetes",
 		}
 
-<<<<<<< HEAD
 		secretsStore := kvstore.SetupTestService(t)
-		dsService := ProvideService(bus.New(), nil, secretsStore, featuremgmt.WithFeatures(), acmock.New(), acmock.NewPermissionsServicesMock())
-=======
-		secretsService := secretsManager.SetupTestService(t, fakes.NewFakeSecretsStore())
-		dsService := ProvideService(bus.New(), nil, secretsService, cfg, featuremgmt.WithFeatures(), acmock.New(), acmock.NewPermissionsServicesMock())
->>>>>>> 6992d179
+		dsService := ProvideService(bus.New(), nil, secretsStore, cfg, featuremgmt.WithFeatures(), acmock.New(), acmock.NewPermissionsServicesMock())
 
 		rt1, err := dsService.GetHTTPTransport(&ds, provider)
 		require.NoError(t, err)
@@ -275,16 +225,8 @@
 		json := simplejson.New()
 		json.Set("tlsAuthWithCACert", true)
 
-<<<<<<< HEAD
 		secretsStore := kvstore.SetupTestService(t)
-		dsService := ProvideService(bus.New(), nil, secretsStore, featuremgmt.WithFeatures(), acmock.New(), acmock.NewPermissionsServicesMock())
-=======
-		secretsService := secretsManager.SetupTestService(t, fakes.NewFakeSecretsStore())
-		dsService := ProvideService(bus.New(), nil, secretsService, cfg, featuremgmt.WithFeatures(), acmock.New(), acmock.NewPermissionsServicesMock())
-
-		tlsCaCert, err := secretsService.Encrypt(context.Background(), []byte(caCert), secrets.WithoutScope())
-		require.NoError(t, err)
->>>>>>> 6992d179
+		dsService := ProvideService(bus.New(), nil, secretsStore, cfg, featuremgmt.WithFeatures(), acmock.New(), acmock.NewPermissionsServicesMock())
 
 		ds := models.DataSource{
 			Id:             1,
@@ -330,19 +272,8 @@
 		json := simplejson.New()
 		json.Set("tlsAuth", true)
 
-<<<<<<< HEAD
 		secretsStore := kvstore.SetupTestService(t)
-		dsService := ProvideService(bus.New(), nil, secretsStore, featuremgmt.WithFeatures(), acmock.New(), acmock.NewPermissionsServicesMock())
-=======
-		secretsService := secretsManager.SetupTestService(t, fakes.NewFakeSecretsStore())
-		dsService := ProvideService(bus.New(), nil, secretsService, cfg, featuremgmt.WithFeatures(), acmock.New(), acmock.NewPermissionsServicesMock())
-
-		tlsClientCert, err := secretsService.Encrypt(context.Background(), []byte(clientCert), secrets.WithoutScope())
-		require.NoError(t, err)
-
-		tlsClientKey, err := secretsService.Encrypt(context.Background(), []byte(clientKey), secrets.WithoutScope())
-		require.NoError(t, err)
->>>>>>> 6992d179
+		dsService := ProvideService(bus.New(), nil, secretsStore, cfg, featuremgmt.WithFeatures(), acmock.New(), acmock.NewPermissionsServicesMock())
 
 		ds := models.DataSource{
 			Id:       1,
@@ -378,16 +309,8 @@
 		json.Set("tlsAuthWithCACert", true)
 		json.Set("serverName", "server-name")
 
-<<<<<<< HEAD
 		secretsStore := kvstore.SetupTestService(t)
-		dsService := ProvideService(bus.New(), nil, secretsStore, featuremgmt.WithFeatures(), acmock.New(), acmock.NewPermissionsServicesMock())
-=======
-		secretsService := secretsManager.SetupTestService(t, fakes.NewFakeSecretsStore())
-		dsService := ProvideService(bus.New(), nil, secretsService, cfg, featuremgmt.WithFeatures(), acmock.New(), acmock.NewPermissionsServicesMock())
-
-		tlsCaCert, err := secretsService.Encrypt(context.Background(), []byte(caCert), secrets.WithoutScope())
-		require.NoError(t, err)
->>>>>>> 6992d179
+		dsService := ProvideService(bus.New(), nil, secretsStore, cfg, featuremgmt.WithFeatures(), acmock.New(), acmock.NewPermissionsServicesMock())
 
 		ds := models.DataSource{
 			Id:       1,
@@ -420,13 +343,8 @@
 		json := simplejson.New()
 		json.Set("tlsSkipVerify", true)
 
-<<<<<<< HEAD
 		secretsStore := kvstore.SetupTestService(t)
-		dsService := ProvideService(bus.New(), nil, secretsStore, featuremgmt.WithFeatures(), acmock.New(), acmock.NewPermissionsServicesMock())
-=======
-		secretsService := secretsManager.SetupTestService(t, fakes.NewFakeSecretsStore())
-		dsService := ProvideService(bus.New(), nil, secretsService, cfg, featuremgmt.WithFeatures(), acmock.New(), acmock.NewPermissionsServicesMock())
->>>>>>> 6992d179
+		dsService := ProvideService(bus.New(), nil, secretsStore, cfg, featuremgmt.WithFeatures(), acmock.New(), acmock.NewPermissionsServicesMock())
 
 		ds := models.DataSource{
 			Id:       1,
@@ -456,16 +374,8 @@
 			"httpHeaderName1": "Authorization",
 		})
 
-<<<<<<< HEAD
 		secretsStore := kvstore.SetupTestService(t)
-		dsService := ProvideService(bus.New(), nil, secretsStore, featuremgmt.WithFeatures(), acmock.New(), acmock.NewPermissionsServicesMock())
-=======
-		secretsService := secretsManager.SetupTestService(t, fakes.NewFakeSecretsStore())
-		dsService := ProvideService(bus.New(), nil, secretsService, cfg, featuremgmt.WithFeatures(), acmock.New(), acmock.NewPermissionsServicesMock())
-
-		encryptedData, err := secretsService.Encrypt(context.Background(), []byte(`Bearer xf5yhfkpsnmgo`), secrets.WithoutScope())
-		require.NoError(t, err)
->>>>>>> 6992d179
+		dsService := ProvideService(bus.New(), nil, secretsStore, cfg, featuremgmt.WithFeatures(), acmock.New(), acmock.NewPermissionsServicesMock())
 
 		ds := models.DataSource{
 			Id:             1,
@@ -520,13 +430,8 @@
 			"timeout": 19,
 		})
 
-<<<<<<< HEAD
 		secretsStore := kvstore.SetupTestService(t)
-		dsService := ProvideService(bus.New(), nil, secretsStore, featuremgmt.WithFeatures(), acmock.New(), acmock.NewPermissionsServicesMock())
-=======
-		secretsService := secretsManager.SetupTestService(t, fakes.NewFakeSecretsStore())
-		dsService := ProvideService(bus.New(), nil, secretsService, cfg, featuremgmt.WithFeatures(), acmock.New(), acmock.NewPermissionsServicesMock())
->>>>>>> 6992d179
+		dsService := ProvideService(bus.New(), nil, secretsStore, cfg, featuremgmt.WithFeatures(), acmock.New(), acmock.NewPermissionsServicesMock())
 
 		ds := models.DataSource{
 			Id:       1,
@@ -558,13 +463,8 @@
 		json, err := simplejson.NewJson([]byte(`{ "sigV4Auth": true }`))
 		require.NoError(t, err)
 
-<<<<<<< HEAD
 		secretsStore := kvstore.SetupTestService(t)
-		dsService := ProvideService(bus.New(), nil, secretsStore, featuremgmt.WithFeatures(), acmock.New(), acmock.NewPermissionsServicesMock())
-=======
-		secretsService := secretsManager.SetupTestService(t, fakes.NewFakeSecretsStore())
-		dsService := ProvideService(bus.New(), nil, secretsService, cfg, featuremgmt.WithFeatures(), acmock.New(), acmock.NewPermissionsServicesMock())
->>>>>>> 6992d179
+		dsService := ProvideService(bus.New(), nil, secretsStore, cfg, featuremgmt.WithFeatures(), acmock.New(), acmock.NewPermissionsServicesMock())
 
 		ds := models.DataSource{
 			Type:     models.DS_ES,
@@ -598,13 +498,8 @@
 		{jsonData: simplejson.NewFromAny(map[string]interface{}{"timeout": "2"}), expectedTimeout: 2 * time.Second},
 	}
 
-<<<<<<< HEAD
 	secretsStore := kvstore.SetupTestService(t)
-	dsService := ProvideService(bus.New(), nil, secretsStore, featuremgmt.WithFeatures(), acmock.New(), acmock.NewPermissionsServicesMock())
-=======
-	secretsService := secretsManager.SetupTestService(t, fakes.NewFakeSecretsStore())
-	dsService := ProvideService(bus.New(), nil, secretsService, cfg, featuremgmt.WithFeatures(), acmock.New(), acmock.NewPermissionsServicesMock())
->>>>>>> 6992d179
+	dsService := ProvideService(bus.New(), nil, secretsStore, cfg, featuremgmt.WithFeatures(), acmock.New(), acmock.NewPermissionsServicesMock())
 
 	for _, tc := range testCases {
 		ds := &models.DataSource{
@@ -614,89 +509,6 @@
 	}
 }
 
-<<<<<<< HEAD
-=======
-func TestService_DecryptedValue(t *testing.T) {
-	cfg := &setting.Cfg{}
-
-	t.Run("When datasource hasn't been updated, encrypted JSON should be fetched from cache", func(t *testing.T) {
-		secretsService := secretsManager.SetupTestService(t, fakes.NewFakeSecretsStore())
-		dsService := ProvideService(bus.New(), nil, secretsService, cfg, featuremgmt.WithFeatures(), acmock.New(), acmock.NewPermissionsServicesMock())
-
-		encryptedJsonData, err := secretsService.EncryptJsonData(
-			context.Background(),
-			map[string]string{
-				"password": "password",
-			}, secrets.WithoutScope())
-		require.NoError(t, err)
-
-		ds := models.DataSource{
-			Id:             1,
-			Type:           models.DS_INFLUXDB_08,
-			JsonData:       simplejson.New(),
-			User:           "user",
-			SecureJsonData: encryptedJsonData,
-		}
-
-		// Populate cache
-		password, ok := dsService.DecryptedValue(&ds, "password")
-		require.True(t, ok)
-		require.Equal(t, "password", password)
-
-		encryptedJsonData, err = secretsService.EncryptJsonData(
-			context.Background(),
-			map[string]string{
-				"password": "",
-			}, secrets.WithoutScope())
-		require.NoError(t, err)
-
-		ds.SecureJsonData = encryptedJsonData
-
-		password, ok = dsService.DecryptedValue(&ds, "password")
-		require.True(t, ok)
-		require.Equal(t, "password", password)
-	})
-
-	t.Run("When datasource is updated, encrypted JSON should not be fetched from cache", func(t *testing.T) {
-		secretsService := secretsManager.SetupTestService(t, fakes.NewFakeSecretsStore())
-
-		encryptedJsonData, err := secretsService.EncryptJsonData(
-			context.Background(),
-			map[string]string{
-				"password": "password",
-			}, secrets.WithoutScope())
-		require.NoError(t, err)
-
-		ds := models.DataSource{
-			Id:             1,
-			Type:           models.DS_INFLUXDB_08,
-			JsonData:       simplejson.New(),
-			User:           "user",
-			SecureJsonData: encryptedJsonData,
-		}
-
-		dsService := ProvideService(bus.New(), nil, secretsService, cfg, featuremgmt.WithFeatures(), acmock.New(), acmock.NewPermissionsServicesMock())
-
-		// Populate cache
-		password, ok := dsService.DecryptedValue(&ds, "password")
-		require.True(t, ok)
-		require.Equal(t, "password", password)
-
-		ds.SecureJsonData, err = secretsService.EncryptJsonData(
-			context.Background(),
-			map[string]string{
-				"password": "",
-			}, secrets.WithoutScope())
-		ds.Updated = time.Now()
-		require.NoError(t, err)
-
-		password, ok = dsService.DecryptedValue(&ds, "password")
-		require.True(t, ok)
-		require.Empty(t, password)
-	})
-}
-
->>>>>>> 6992d179
 func TestService_HTTPClientOptions(t *testing.T) {
 	cfg := &setting.Cfg{
 		Azure: &azsettings.AzureSettings{},
@@ -715,13 +527,8 @@
 		t.Run("given feature flag enabled", func(t *testing.T) {
 			features := featuremgmt.WithFeatures(featuremgmt.FlagHttpclientproviderAzureAuth)
 
-<<<<<<< HEAD
-			secretsStore := kvstore.SetupTestService(t)
-			dsService := ProvideService(bus.New(), nil, secretsStore, featuremgmt.WithFeatures(), acmock.New(), acmock.NewPermissionsServicesMock())
-=======
 			t.Run("should set Azure middleware when JsonData contains valid credentials", func(t *testing.T) {
 				t.Cleanup(func() { ds.JsonData = emptyJsonData; ds.SecureJsonData = emptySecureJsonData })
->>>>>>> 6992d179
 
 				ds.JsonData = simplejson.NewFromAny(map[string]interface{}{
 					"httpMethod": "POST",
@@ -731,8 +538,8 @@
 					"azureEndpointResourceId": "https://api.example.com/abd5c4ce-ca73-41e9-9cb2-bed39aa2adb5",
 				})
 
-				secretsService := secretsManager.SetupTestService(t, fakes.NewFakeSecretsStore())
-				dsService := ProvideService(bus.New(), nil, secretsService, cfg, features, acmock.New(), acmock.NewPermissionsServicesMock())
+				secretsStore := kvstore.SetupTestService(t)
+				dsService := ProvideService(bus.New(), nil, secretsStore, cfg, featuremgmt.WithFeatures(), acmock.New(), acmock.NewPermissionsServicesMock())
 
 				opts, err := dsService.httpClientOptions(&ds)
 				require.NoError(t, err)
@@ -741,20 +548,15 @@
 				assert.Len(t, opts.Middlewares, 1)
 			})
 
-<<<<<<< HEAD
-			secretsStore := kvstore.SetupTestService(t)
-			dsService := ProvideService(bus.New(), nil, secretsStore, featuremgmt.WithFeatures(), acmock.New(), acmock.NewPermissionsServicesMock())
-=======
 			t.Run("should not set Azure middleware when JsonData doesn't contain valid credentials", func(t *testing.T) {
 				t.Cleanup(func() { ds.JsonData = emptyJsonData; ds.SecureJsonData = emptySecureJsonData })
->>>>>>> 6992d179
 
 				ds.JsonData = simplejson.NewFromAny(map[string]interface{}{
 					"httpMethod": "POST",
 				})
 
-				secretsService := secretsManager.SetupTestService(t, fakes.NewFakeSecretsStore())
-				dsService := ProvideService(bus.New(), nil, secretsService, cfg, features, acmock.New(), acmock.NewPermissionsServicesMock())
+				secretsStore := kvstore.SetupTestService(t)
+				dsService := ProvideService(bus.New(), nil, secretsStore, cfg, featuremgmt.WithFeatures(), acmock.New(), acmock.NewPermissionsServicesMock())
 
 				opts, err := dsService.httpClientOptions(&ds)
 				require.NoError(t, err)
@@ -772,20 +574,15 @@
 					"azureCredentials": "invalid",
 				})
 
-				secretsService := secretsManager.SetupTestService(t, fakes.NewFakeSecretsStore())
-				dsService := ProvideService(bus.New(), nil, secretsService, cfg, features, acmock.New(), acmock.NewPermissionsServicesMock())
+				secretsStore := kvstore.SetupTestService(t)
+				dsService := ProvideService(bus.New(), nil, secretsStore, cfg, featuremgmt.WithFeatures(), acmock.New(), acmock.NewPermissionsServicesMock())
 
 				_, err := dsService.httpClientOptions(&ds)
 				assert.Error(t, err)
 			})
 
-<<<<<<< HEAD
-			secretsStore := kvstore.SetupTestService(t)
-			dsService := ProvideService(bus.New(), nil, secretsStore, featuremgmt.WithFeatures(), acmock.New(), acmock.NewPermissionsServicesMock())
-=======
 			t.Run("should set Azure middleware when JsonData contains credentials and valid audience", func(t *testing.T) {
 				t.Cleanup(func() { ds.JsonData = emptyJsonData; ds.SecureJsonData = emptySecureJsonData })
->>>>>>> 6992d179
 
 				ds.JsonData = simplejson.NewFromAny(map[string]interface{}{
 					"httpMethod": "POST",
@@ -795,23 +592,18 @@
 					"azureEndpointResourceId": "https://api.example.com/abd5c4ce-ca73-41e9-9cb2-bed39aa2adb5",
 				})
 
-				secretsService := secretsManager.SetupTestService(t, fakes.NewFakeSecretsStore())
-				dsService := ProvideService(bus.New(), nil, secretsService, cfg, features, acmock.New(), acmock.NewPermissionsServicesMock())
-
-				opts, err := dsService.httpClientOptions(&ds)
+				secretsStore := kvstore.SetupTestService(t)
+				dsService := ProvideService(bus.New(), nil, secretsStore, cfg, featuremgmt.WithFeatures(), acmock.New(), acmock.NewPermissionsServicesMock())
+
+				opts, err := dsService.httpClientOptions(ctx, &ds)
 				require.NoError(t, err)
 
 				require.NotNil(t, opts.Middlewares)
 				assert.Len(t, opts.Middlewares, 1)
 			})
 
-<<<<<<< HEAD
-			secretsStore := kvstore.SetupTestService(t)
-			dsService := ProvideService(bus.New(), nil, secretsStore, featuremgmt.WithFeatures(), acmock.New(), acmock.NewPermissionsServicesMock())
-=======
 			t.Run("should not set Azure middleware when JsonData doesn't contain credentials", func(t *testing.T) {
 				t.Cleanup(func() { ds.JsonData = emptyJsonData; ds.SecureJsonData = emptySecureJsonData })
->>>>>>> 6992d179
 
 				ds.JsonData = simplejson.NewFromAny(map[string]interface{}{
 					"httpMethod":              "POST",
