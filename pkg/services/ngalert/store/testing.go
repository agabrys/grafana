package store

import (
	"context"
	"encoding/json"
	"fmt"
	"io/ioutil"
	"math/rand"
	"net/http"
	"net/http/httptest"
	"sync"
	"testing"

	"github.com/grafana/grafana/pkg/services/annotations"
	"github.com/grafana/grafana/pkg/util"

	models2 "github.com/grafana/grafana/pkg/models"
	"github.com/grafana/grafana/pkg/services/ngalert/models"

	amv2 "github.com/prometheus/alertmanager/api/v2/models"
	"github.com/prometheus/common/model"
	"github.com/stretchr/testify/assert"
	"github.com/stretchr/testify/require"
)

func NewFakeRuleStore(t *testing.T) *FakeRuleStore {
	return &FakeRuleStore{
		t:     t,
		Rules: map[int64][]*models.AlertRule{},
		Hook: func(interface{}) error {
			return nil
		},
		Folders: map[int64][]*models2.Folder{},
	}
}

// FakeRuleStore mocks the RuleStore of the scheduler.
type FakeRuleStore struct {
	t   *testing.T
	mtx sync.Mutex
	// OrgID -> RuleGroup -> Namespace -> Rules
	Rules       map[int64][]*models.AlertRule
	Hook        func(cmd interface{}) error // use Hook if you need to intercept some query and return an error
	RecordedOps []interface{}
	Folders     map[int64][]*models2.Folder
}

type GenericRecordedQuery struct {
	Name   string
	Params []interface{}
}

// PutRule puts the rule in the Rules map. If there are existing rule in the same namespace, they will be overwritten
func (f *FakeRuleStore) PutRule(_ context.Context, rules ...*models.AlertRule) {
	f.mtx.Lock()
	defer f.mtx.Unlock()
mainloop:
	for _, r := range rules {
		rgs := f.Rules[r.OrgID]
		for idx, rulePtr := range rgs {
			if rulePtr.UID == r.UID {
				rgs[idx] = r
				continue mainloop
			}
		}
		rgs = append(rgs, r)
		f.Rules[r.OrgID] = rgs

		var existing *models2.Folder
		folders := f.Folders[r.OrgID]
		for _, folder := range folders {
			if folder.Uid == r.NamespaceUID {
				existing = folder
				break
			}
		}
		if existing == nil {
			folders = append(folders, &models2.Folder{
				Id:    rand.Int63(),
				Uid:   r.NamespaceUID,
				Title: "TEST-FOLDER-" + util.GenerateShortUID(),
			})
			f.Folders[r.OrgID] = folders
		}
	}
}

// GetRecordedCommands filters recorded commands using predicate function. Returns the subset of the recorded commands that meet the predicate
func (f *FakeRuleStore) GetRecordedCommands(predicate func(cmd interface{}) (interface{}, bool)) []interface{} {
	f.mtx.Lock()
	defer f.mtx.Unlock()

	result := make([]interface{}, 0, len(f.RecordedOps))
	for _, op := range f.RecordedOps {
		cmd, ok := predicate(op)
		if !ok {
			continue
		}
		result = append(result, cmd)
	}
	return result
}

func (f *FakeRuleStore) DeleteAlertRulesByUID(_ context.Context, orgID int64, UIDs ...string) error {
	f.RecordedOps = append(f.RecordedOps, GenericRecordedQuery{
		Name:   "DeleteAlertRulesByUID",
		Params: []interface{}{orgID, UIDs},
	})

	rules := f.Rules[orgID]

	var result = make([]*models.AlertRule, 0, len(rules))

	for _, rule := range rules {
		add := true
		for _, UID := range UIDs {
			if rule.UID == UID {
				add = false
				break
			}
		}
		if add {
			result = append(result, rule)
		}
	}

	f.Rules[orgID] = result
	return nil
}

func (f *FakeRuleStore) DeleteAlertInstancesByRuleUID(_ context.Context, _ int64, _ string) error {
	return nil
}
func (f *FakeRuleStore) GetAlertRuleByUID(_ context.Context, q *models.GetAlertRuleByUIDQuery) error {
	f.mtx.Lock()
	defer f.mtx.Unlock()
	f.RecordedOps = append(f.RecordedOps, *q)
	if err := f.Hook(*q); err != nil {
		return err
	}
	rules, ok := f.Rules[q.OrgID]
	if !ok {
		return nil
	}

	for _, rule := range rules {
		if rule.UID == q.UID {
			q.Result = rule
			break
		}
	}
	return nil
}

// For now, we're not implementing namespace filtering.
func (f *FakeRuleStore) GetAlertRulesForScheduling(_ context.Context, q *models.ListAlertRulesQuery) error {
	f.mtx.Lock()
	defer f.mtx.Unlock()
	f.RecordedOps = append(f.RecordedOps, *q)
	if err := f.Hook(*q); err != nil {
		return err
	}
	for _, rules := range f.Rules {
		q.Result = append(q.Result, rules...)
	}
	return nil
}

func (f *FakeRuleStore) GetOrgAlertRules(_ context.Context, q *models.ListAlertRulesQuery) error {
	f.mtx.Lock()
	defer f.mtx.Unlock()
	f.RecordedOps = append(f.RecordedOps, *q)

	rules, ok := f.Rules[q.OrgID]
	if !ok {
		return nil
	}
	q.Result = rules
	return nil
}
func (f *FakeRuleStore) GetNamespaceAlertRules(_ context.Context, q *models.ListNamespaceAlertRulesQuery) error {
	f.mtx.Lock()
	defer f.mtx.Unlock()
	f.RecordedOps = append(f.RecordedOps, *q)
	return nil
}
func (f *FakeRuleStore) GetAlertRules(_ context.Context, q *models.GetAlertRulesQuery) error {
	f.mtx.Lock()
	defer f.mtx.Unlock()
	f.RecordedOps = append(f.RecordedOps, *q)
	if err := f.Hook(*q); err != nil {
		return err
	}
	rules, ok := f.Rules[q.OrgID]
	if !ok {
		return nil
	}
	var result []*models.AlertRule
	for _, rule := range rules {
		if q.NamespaceUID != rule.NamespaceUID {
			continue
		}
		if q.RuleGroup != nil && *q.RuleGroup != rule.RuleGroup {
			continue
		}
		result = append(result, rule)
	}
	q.Result = result
	return nil
}
func (f *FakeRuleStore) GetNamespacesWithGroups(_ context.Context, orgID int64, _ *models2.SignedInUser) (map[string][]models2.Folder, error) {
	f.mtx.Lock()
	defer f.mtx.Unlock()

	namespacesMap := map[string][]models2.Folder{}

	_, ok := f.Rules[orgID]
	if !ok {
		return namespacesMap, nil
	}

<<<<<<< HEAD
	for rg := range f.Rules[orgID] {
		for namespace := range f.Rules[orgID][rg] {
			namespacesMap[namespace] = []models2.Folder{}
		}
=======
	for _, rule := range f.Rules[orgID] {
		namespacesMap[rule.NamespaceUID] = &models2.Folder{}
>>>>>>> 6c86f268
	}
	return namespacesMap, nil
}
<<<<<<< HEAD
func (f *FakeRuleStore) GetFolderByTitle(_ context.Context, _ string, _ int64, _ *models2.SignedInUser, _ bool) (*models2.Folder, error) {
	return nil, nil
=======
func (f *FakeRuleStore) GetNamespaceByTitle(_ context.Context, title string, orgID int64, _ *models2.SignedInUser, _ bool) (*models2.Folder, error) {
	folders := f.Folders[orgID]
	for _, folder := range folders {
		if folder.Title == title {
			return folder, nil
		}
	}
	return nil, fmt.Errorf("not found")
>>>>>>> 6c86f268
}
func (f *FakeRuleStore) GetOrgRuleGroups(_ context.Context, q *models.ListOrgRuleGroupsQuery) error {
	f.mtx.Lock()
	defer f.mtx.Unlock()
	f.RecordedOps = append(f.RecordedOps, *q)
	if err := f.Hook(*q); err != nil {
		return err
	}

	// If we have namespaces, we want to try and retrieve the list of rules stored.
	if len(q.NamespaceUIDs) != 0 {
		rules, ok := f.Rules[q.OrgID]
		if !ok {
			return nil
		}

<<<<<<< HEAD
		var ruleGroups []models.OrgRuleGroupResult
		for rg := range f.Rules[q.OrgID] {
			for storedNamespace := range f.Rules[q.OrgID][rg] {
				for _, namespace := range q.NamespaceUIDs {
					if storedNamespace == namespace { // if they match, they should go in.
						ruleGroups = append(ruleGroups, models.OrgRuleGroupResult{
							// TODO figure this out?
							Namespace: namespace,
							GroupName: rg,
							GroupUID:  rg,
						})
					}
=======
		var ruleGroups [][]string
		for _, rule := range rules {
			for _, namespace := range q.NamespaceUIDs {
				if rule.NamespaceUID == namespace { // if they match, they should go in.
					ruleGroups = append(ruleGroups, []string{rule.RuleGroup, rule.NamespaceUID, rule.NamespaceUID})
>>>>>>> 6c86f268
				}
			}
		}

		q.Result = ruleGroups
	}
	return nil
}

func (f *FakeRuleStore) UpsertAlertRules(_ context.Context, q []UpsertRule) error {
	f.mtx.Lock()
	defer f.mtx.Unlock()
	f.RecordedOps = append(f.RecordedOps, q)
	if err := f.Hook(q); err != nil {
		return err
	}
	return nil
}

func (f *FakeRuleStore) InTransaction(ctx context.Context, fn func(c context.Context) error) error {
	return fn(ctx)
}

type FakeInstanceStore struct {
	mtx         sync.Mutex
	RecordedOps []interface{}
}

func (f *FakeInstanceStore) GetAlertInstance(_ context.Context, q *models.GetAlertInstanceQuery) error {
	f.mtx.Lock()
	defer f.mtx.Unlock()
	f.RecordedOps = append(f.RecordedOps, *q)
	return nil
}
func (f *FakeInstanceStore) ListAlertInstances(_ context.Context, q *models.ListAlertInstancesQuery) error {
	f.mtx.Lock()
	defer f.mtx.Unlock()
	f.RecordedOps = append(f.RecordedOps, *q)
	return nil
}
func (f *FakeInstanceStore) SaveAlertInstance(_ context.Context, q *models.SaveAlertInstanceCommand) error {
	f.mtx.Lock()
	defer f.mtx.Unlock()
	f.RecordedOps = append(f.RecordedOps, *q)
	return nil
}

func (f *FakeInstanceStore) FetchOrgIds(_ context.Context) ([]int64, error) { return []int64{}, nil }
func (f *FakeInstanceStore) DeleteAlertInstance(_ context.Context, _ int64, _, _ string) error {
	return nil
}

func NewFakeAdminConfigStore(t *testing.T) *FakeAdminConfigStore {
	t.Helper()
	return &FakeAdminConfigStore{Configs: map[int64]*models.AdminConfiguration{}}
}

type FakeAdminConfigStore struct {
	mtx     sync.Mutex
	Configs map[int64]*models.AdminConfiguration
}

func (f *FakeAdminConfigStore) GetAdminConfiguration(orgID int64) (*models.AdminConfiguration, error) {
	f.mtx.Lock()
	defer f.mtx.Unlock()
	return f.Configs[orgID], nil
}

func (f *FakeAdminConfigStore) GetAdminConfigurations() ([]*models.AdminConfiguration, error) {
	f.mtx.Lock()
	defer f.mtx.Unlock()
	acs := make([]*models.AdminConfiguration, 0, len(f.Configs))
	for _, ac := range f.Configs {
		acs = append(acs, ac)
	}

	return acs, nil
}

func (f *FakeAdminConfigStore) DeleteAdminConfiguration(orgID int64) error {
	f.mtx.Lock()
	defer f.mtx.Unlock()
	delete(f.Configs, orgID)
	return nil
}
func (f *FakeAdminConfigStore) UpdateAdminConfiguration(cmd UpdateAdminConfigurationCmd) error {
	f.mtx.Lock()
	defer f.mtx.Unlock()
	f.Configs[cmd.AdminConfiguration.OrgID] = cmd.AdminConfiguration

	return nil
}

type FakeExternalAlertmanager struct {
	t      *testing.T
	mtx    sync.Mutex
	alerts amv2.PostableAlerts
	Server *httptest.Server
}

func NewFakeExternalAlertmanager(t *testing.T) *FakeExternalAlertmanager {
	t.Helper()

	am := &FakeExternalAlertmanager{
		t:      t,
		alerts: amv2.PostableAlerts{},
	}
	am.Server = httptest.NewServer(http.HandlerFunc(am.Handler()))

	return am
}

func (am *FakeExternalAlertmanager) URL() string {
	return am.Server.URL
}

func (am *FakeExternalAlertmanager) AlertNamesCompare(expected []string) bool {
	n := []string{}
	alerts := am.Alerts()

	if len(expected) != len(alerts) {
		return false
	}

	for _, a := range am.Alerts() {
		for k, v := range a.Alert.Labels {
			if k == model.AlertNameLabel {
				n = append(n, v)
			}
		}
	}

	return assert.ObjectsAreEqual(expected, n)
}

func (am *FakeExternalAlertmanager) AlertsCount() int {
	am.mtx.Lock()
	defer am.mtx.Unlock()

	return len(am.alerts)
}

func (am *FakeExternalAlertmanager) Alerts() amv2.PostableAlerts {
	am.mtx.Lock()
	defer am.mtx.Unlock()
	return am.alerts
}

func (am *FakeExternalAlertmanager) Handler() func(w http.ResponseWriter, r *http.Request) {
	return func(w http.ResponseWriter, r *http.Request) {
		b, err := ioutil.ReadAll(r.Body)
		require.NoError(am.t, err)

		a := amv2.PostableAlerts{}
		require.NoError(am.t, json.Unmarshal(b, &a))

		am.mtx.Lock()
		am.alerts = append(am.alerts, a...)
		am.mtx.Unlock()
	}
}

func (am *FakeExternalAlertmanager) Close() {
	am.Server.Close()
}

type FakeAnnotationsRepo struct {
	mtx   sync.Mutex
	Items []*annotations.Item
}

func NewFakeAnnotationsRepo() *FakeAnnotationsRepo {
	return &FakeAnnotationsRepo{
		Items: make([]*annotations.Item, 0),
	}
}

func (repo *FakeAnnotationsRepo) Len() int {
	repo.mtx.Lock()
	defer repo.mtx.Unlock()
	return len(repo.Items)
}

func (repo *FakeAnnotationsRepo) Delete(_ context.Context, params *annotations.DeleteParams) error {
	return nil
}

func (repo *FakeAnnotationsRepo) Save(item *annotations.Item) error {
	repo.mtx.Lock()
	defer repo.mtx.Unlock()
	repo.Items = append(repo.Items, item)

	return nil
}
func (repo *FakeAnnotationsRepo) Update(_ context.Context, item *annotations.Item) error {
	return nil
}

func (repo *FakeAnnotationsRepo) Find(_ context.Context, query *annotations.ItemQuery) ([]*annotations.ItemDTO, error) {
	annotations := []*annotations.ItemDTO{{Id: 1}}
	return annotations, nil
}

func (repo *FakeAnnotationsRepo) FindTags(_ context.Context, query *annotations.TagsQuery) (annotations.FindTagsResult, error) {
	result := annotations.FindTagsResult{
		Tags: []*annotations.TagsDTO{},
	}
	return result, nil
}<|MERGE_RESOLUTION|>--- conflicted
+++ resolved
@@ -219,23 +219,17 @@
 		return namespacesMap, nil
 	}
 
-<<<<<<< HEAD
-	for rg := range f.Rules[orgID] {
-		for namespace := range f.Rules[orgID][rg] {
-			namespacesMap[namespace] = []models2.Folder{}
-		}
-=======
 	for _, rule := range f.Rules[orgID] {
-		namespacesMap[rule.NamespaceUID] = &models2.Folder{}
->>>>>>> 6c86f268
+		existing, ok := namespacesMap[rule.NamespaceUID]
+		if !ok {
+			namespacesMap[rule.NamespaceUID] = make([]models2.Folder, 0)
+		} else {
+			namespacesMap[rule.NamespaceUID] = append(existing, models2.Folder{})
+		}
 	}
 	return namespacesMap, nil
 }
-<<<<<<< HEAD
-func (f *FakeRuleStore) GetFolderByTitle(_ context.Context, _ string, _ int64, _ *models2.SignedInUser, _ bool) (*models2.Folder, error) {
-	return nil, nil
-=======
-func (f *FakeRuleStore) GetNamespaceByTitle(_ context.Context, title string, orgID int64, _ *models2.SignedInUser, _ bool) (*models2.Folder, error) {
+func (f *FakeRuleStore) GetFolderByTitle(_ context.Context, title string, orgID int64, _ *models2.SignedInUser, _ bool) (*models2.Folder, error) {
 	folders := f.Folders[orgID]
 	for _, folder := range folders {
 		if folder.Title == title {
@@ -243,7 +237,6 @@
 		}
 	}
 	return nil, fmt.Errorf("not found")
->>>>>>> 6c86f268
 }
 func (f *FakeRuleStore) GetOrgRuleGroups(_ context.Context, q *models.ListOrgRuleGroupsQuery) error {
 	f.mtx.Lock()
@@ -260,26 +253,15 @@
 			return nil
 		}
 
-<<<<<<< HEAD
 		var ruleGroups []models.OrgRuleGroupResult
-		for rg := range f.Rules[q.OrgID] {
-			for storedNamespace := range f.Rules[q.OrgID][rg] {
-				for _, namespace := range q.NamespaceUIDs {
-					if storedNamespace == namespace { // if they match, they should go in.
-						ruleGroups = append(ruleGroups, models.OrgRuleGroupResult{
-							// TODO figure this out?
-							Namespace: namespace,
-							GroupName: rg,
-							GroupUID:  rg,
-						})
-					}
-=======
-		var ruleGroups [][]string
 		for _, rule := range rules {
 			for _, namespace := range q.NamespaceUIDs {
 				if rule.NamespaceUID == namespace { // if they match, they should go in.
-					ruleGroups = append(ruleGroups, []string{rule.RuleGroup, rule.NamespaceUID, rule.NamespaceUID})
->>>>>>> 6c86f268
+					ruleGroups = append(ruleGroups, models.OrgRuleGroupResult{
+						GroupName: rule.Title, // TODO fix this is wrong
+						GroupUID:  rule.RuleGroup,
+						Namespace: namespace,
+					})
 				}
 			}
 		}
