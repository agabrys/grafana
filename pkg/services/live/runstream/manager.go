--- conflicted
+++ resolved
@@ -148,11 +148,7 @@
 	if resubmit {
 		// Re-submit streams.
 		for _, sr := range resubmitRequests {
-<<<<<<< HEAD
-			_, err := s.SubmitStream(s.baseCtx, sr.user, sr.Channel, sr.Path, sr.PluginContext, sr.StreamRunner, sr.leadershipID, true)
-=======
-			_, err := s.SubmitStream(s.baseCtx, sr.user, sr.Channel, sr.Path, sr.Data, sr.PluginContext, sr.StreamRunner, true)
->>>>>>> 566907e6
+			_, err := s.SubmitStream(s.baseCtx, sr.user, sr.Channel, sr.Path, sr.Data, sr.PluginContext, sr.StreamRunner, sr.leadershipID, true)
 			if err != nil {
 				// Log error but do not prevent execution of caller routine.
 				logger.Error("Error re-submitting stream", "path", sr.Path, "error", err)
@@ -410,11 +406,8 @@
 	user          *models.SignedInUser
 	PluginContext backend.PluginContext
 	StreamRunner  StreamRunner
-<<<<<<< HEAD
 	leadershipID  string
-=======
 	Data          []byte
->>>>>>> 566907e6
 }
 
 type submitRequest struct {
@@ -438,11 +431,7 @@
 
 // SubmitStream submits stream handler in Manager to manage.
 // The stream will be opened and kept till channel has active subscribers.
-<<<<<<< HEAD
-func (s *Manager) SubmitStream(ctx context.Context, user *models.SignedInUser, channel string, path string, pCtx backend.PluginContext, streamRunner StreamRunner, leadershipID string, isResubmit bool) (*submitResult, error) {
-=======
-func (s *Manager) SubmitStream(ctx context.Context, user *models.SignedInUser, channel string, path string, data []byte, pCtx backend.PluginContext, streamRunner StreamRunner, isResubmit bool) (*submitResult, error) {
->>>>>>> 566907e6
+func (s *Manager) SubmitStream(ctx context.Context, user *models.SignedInUser, channel string, path string, data []byte, pCtx backend.PluginContext, streamRunner StreamRunner, leadershipID string, isResubmit bool) (*submitResult, error) {
 	if isResubmit {
 		// Resolve new plugin context as it could be modified since last call.
 		var datasourceUID string
@@ -467,11 +456,8 @@
 			Path:          path,
 			PluginContext: pCtx,
 			StreamRunner:  streamRunner,
-<<<<<<< HEAD
 			leadershipID:  leadershipID,
-=======
 			Data:          data,
->>>>>>> 566907e6
 		},
 	}
 
