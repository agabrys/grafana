package dashboards

import (
	"context"
	"errors"
	"fmt"
	"io/ioutil"
	"os"
	"path/filepath"
	"strconv"
	"strings"
	"sync"
	"time"

	"github.com/grafana/grafana/pkg/bus"
	"github.com/grafana/grafana/pkg/components/simplejson"
	"github.com/grafana/grafana/pkg/infra/log"
	"github.com/grafana/grafana/pkg/models"
	"github.com/grafana/grafana/pkg/services/accesscontrol"
	"github.com/grafana/grafana/pkg/services/dashboards"
	"github.com/grafana/grafana/pkg/services/featuremgmt"
	"github.com/grafana/grafana/pkg/util"
)

var (
	// ErrFolderNameMissing is returned when folder name is missing.
	ErrFolderNameMissing = errors.New("folder name missing")
)

// FileReader is responsible for reading dashboards from disk and
// insert/update dashboards to the Grafana database using
// `dashboards.DashboardProvisioningService`.
type FileReader struct {
	Cfg                          *config
	Path                         string
	log                          log.Logger
	dashboardProvisioningService dashboards.DashboardProvisioningService
	FoldersFromFilesStructure    bool

	mux                     sync.RWMutex
	usageTracker            *usageTracker
	dbWriteAccessRestricted bool
	permissionsServices     accesscontrol.PermissionsServices
	features                featuremgmt.FeatureToggles
}

// NewDashboardFileReader returns a new filereader based on `config`
func NewDashboardFileReader(
	cfg *config, log log.Logger, service dashboards.DashboardProvisioningService,
	features featuremgmt.FeatureToggles, permissionsServices accesscontrol.PermissionsServices,
) (*FileReader, error) {
	var path string
	path, ok := cfg.Options["path"].(string)
	if !ok {
		path, ok = cfg.Options["folder"].(string)
		if !ok {
			return nil, fmt.Errorf("failed to load dashboards, path param is not a string")
		}

		log.Warn("[Deprecated] The folder property is deprecated. Please use path instead.")
	}

	foldersFromFilesStructure, _ := cfg.Options["foldersFromFilesStructure"].(bool)
	if foldersFromFilesStructure && cfg.Folder != "" && cfg.FolderUID != "" {
		return nil, fmt.Errorf("'folder' and 'folderUID' should be empty using 'foldersFromFilesStructure' option")
	}

	return &FileReader{
		Cfg:                          cfg,
		Path:                         path,
		log:                          log,
		dashboardProvisioningService: service,
		FoldersFromFilesStructure:    foldersFromFilesStructure,
		usageTracker:                 newUsageTracker(),
		features:                     features,
		permissionsServices:          permissionsServices,
	}, nil
}

// pollChanges periodically runs walkDisk based on interval specified in the config.
func (fr *FileReader) pollChanges(ctx context.Context) {
	ticker := time.NewTicker(time.Duration(int64(time.Second) * fr.Cfg.UpdateIntervalSeconds))
	for {
		select {
		case <-ticker.C:
			if err := fr.walkDisk(ctx); err != nil {
				fr.log.Error("failed to search for dashboards", "error", err)
			}
		case <-ctx.Done():
			return
		}
	}
}

// walkDisk traverses the file system for the defined path, reading dashboard definition files,
// and applies any change to the database.
func (fr *FileReader) walkDisk(ctx context.Context) error {
	fr.log.Debug("Start walking disk", "path", fr.Path)
	resolvedPath := fr.resolvedPath()
	if _, err := os.Stat(resolvedPath); err != nil {
		return err
	}

	provisionedDashboardRefs, err := getProvisionedDashboardsByPath(fr.dashboardProvisioningService, fr.Cfg.Name)
	if err != nil {
		return err
	}

	// Find relevant files
	filesFoundOnDisk := map[string]os.FileInfo{}
	if err := filepath.Walk(resolvedPath, createWalkFn(filesFoundOnDisk)); err != nil {
		return err
	}

	fr.handleMissingDashboardFiles(ctx, provisionedDashboardRefs, filesFoundOnDisk)

	usageTracker := newUsageTracker()
	if fr.FoldersFromFilesStructure {
		err = fr.storeDashboardsInFoldersFromFileStructure(ctx, filesFoundOnDisk, provisionedDashboardRefs, resolvedPath, usageTracker)
	} else {
		err = fr.storeDashboardsInFolder(ctx, filesFoundOnDisk, provisionedDashboardRefs, usageTracker)
	}
	if err != nil {
		return err
	}

	fr.mux.Lock()
	defer fr.mux.Unlock()

	fr.usageTracker = usageTracker
	return nil
}

func (fr *FileReader) changeWritePermissions(restrict bool) {
	fr.mux.Lock()
	defer fr.mux.Unlock()

	fr.dbWriteAccessRestricted = restrict
}

func (fr *FileReader) isDatabaseAccessRestricted() bool {
	fr.mux.RLock()
	defer fr.mux.RUnlock()

	return fr.dbWriteAccessRestricted
}

// storeDashboardsInFolder saves dashboards from the filesystem on disk to the folder from config
func (fr *FileReader) storeDashboardsInFolder(ctx context.Context, filesFoundOnDisk map[string]os.FileInfo,
	dashboardRefs map[string]*models.DashboardProvisioning, usageTracker *usageTracker) error {
<<<<<<< HEAD
	folderID, err := getOrCreateFolderID(ctx, fr.Cfg, fr.dashboardProvisioningService, fr.Cfg.Folder, fr.features, fr.permissionsServices.GetFolderService())
=======
	folderID, err := fr.getOrCreateFolderID(ctx, fr.Cfg, fr.dashboardProvisioningService, fr.Cfg.Folder)
>>>>>>> 2334b988
	if err != nil && !errors.Is(err, ErrFolderNameMissing) {
		return err
	}

	// save dashboards based on json files
	for path, fileInfo := range filesFoundOnDisk {
		provisioningMetadata, err := fr.saveDashboard(ctx, path, folderID, fileInfo, dashboardRefs)
		if err != nil {
			fr.log.Error("failed to save dashboard", "error", err)
			continue
		}

		usageTracker.track(provisioningMetadata)
	}
	return nil
}

// storeDashboardsInFoldersFromFilesystemStructure saves dashboards from the filesystem on disk to the same folder
// in Grafana as they are in on the filesystem.
func (fr *FileReader) storeDashboardsInFoldersFromFileStructure(ctx context.Context, filesFoundOnDisk map[string]os.FileInfo,
	dashboardRefs map[string]*models.DashboardProvisioning, resolvedPath string, usageTracker *usageTracker) error {
	for path, fileInfo := range filesFoundOnDisk {
		folderName := ""

		dashboardsFolder := filepath.Dir(path)
		if dashboardsFolder != resolvedPath {
			folderName = filepath.Base(dashboardsFolder)
		}

<<<<<<< HEAD
		folderID, err := getOrCreateFolderID(ctx, fr.Cfg, fr.dashboardProvisioningService, folderName, fr.features, fr.permissionsServices.GetFolderService())
=======
		folderID, err := fr.getOrCreateFolderID(ctx, fr.Cfg, fr.dashboardProvisioningService, folderName)
>>>>>>> 2334b988
		if err != nil && !errors.Is(err, ErrFolderNameMissing) {
			return fmt.Errorf("can't provision folder %q from file system structure: %w", folderName, err)
		}

		provisioningMetadata, err := fr.saveDashboard(ctx, path, folderID, fileInfo, dashboardRefs)
		usageTracker.track(provisioningMetadata)
		if err != nil {
			fr.log.Error("failed to save dashboard", "error", err)
		}
	}
	return nil
}

// handleMissingDashboardFiles will unprovision or delete dashboards which are missing on disk.
func (fr *FileReader) handleMissingDashboardFiles(ctx context.Context, provisionedDashboardRefs map[string]*models.DashboardProvisioning,
	filesFoundOnDisk map[string]os.FileInfo) {
	// find dashboards to delete since json file is missing
	var dashboardsToDelete []int64
	for path, provisioningData := range provisionedDashboardRefs {
		_, existsOnDisk := filesFoundOnDisk[path]
		if !existsOnDisk {
			dashboardsToDelete = append(dashboardsToDelete, provisioningData.DashboardId)
		}
	}

	if fr.Cfg.DisableDeletion {
		// If deletion is disabled for the provisioner we just remove provisioning metadata about the dashboard
		// so afterwards the dashboard is considered unprovisioned.
		for _, dashboardID := range dashboardsToDelete {
			fr.log.Debug("unprovisioning provisioned dashboard. missing on disk", "id", dashboardID)
			err := fr.dashboardProvisioningService.UnprovisionDashboard(ctx, dashboardID)
			if err != nil {
				fr.log.Error("failed to unprovision dashboard", "dashboard_id", dashboardID, "error", err)
			}
		}
	} else {
		// delete dashboards missing JSON file
		for _, dashboardID := range dashboardsToDelete {
			fr.log.Debug("deleting provisioned dashboard, missing on disk", "id", dashboardID)
			err := fr.dashboardProvisioningService.DeleteProvisionedDashboard(ctx, dashboardID, fr.Cfg.OrgID)
			if err != nil {
				fr.log.Error("failed to delete dashboard", "id", dashboardID, "error", err)
			}
		}
	}
}

// saveDashboard saves or updates the dashboard provisioning file at path.
func (fr *FileReader) saveDashboard(ctx context.Context, path string, folderID int64, fileInfo os.FileInfo,
	provisionedDashboardRefs map[string]*models.DashboardProvisioning) (provisioningMetadata, error) {
	provisioningMetadata := provisioningMetadata{}
	resolvedFileInfo, err := resolveSymlink(fileInfo, path)
	if err != nil {
		return provisioningMetadata, err
	}

	provisionedData, alreadyProvisioned := provisionedDashboardRefs[path]

	jsonFile, err := fr.readDashboardFromFile(path, resolvedFileInfo.ModTime(), folderID)
	if err != nil {
		fr.log.Error("failed to load dashboard from ", "file", path, "error", err)
		return provisioningMetadata, nil
	}

	upToDate := alreadyProvisioned
	if provisionedData != nil {
		upToDate = jsonFile.checkSum == provisionedData.CheckSum
	}

	// keeps track of which UIDs and titles we have already provisioned
	dash := jsonFile.dashboard
	provisioningMetadata.uid = dash.Dashboard.Uid
	provisioningMetadata.identity = dashboardIdentity{title: dash.Dashboard.Title, folderID: dash.Dashboard.FolderId}

	if upToDate {
		return provisioningMetadata, nil
	}

	if dash.Dashboard.Id != 0 {
		dash.Dashboard.Data.Set("id", nil)
		dash.Dashboard.Id = 0
	}

	if alreadyProvisioned {
		dash.Dashboard.SetId(provisionedData.DashboardId)
	}

	if !fr.isDatabaseAccessRestricted() {
		fr.log.Debug("saving new dashboard", "provisioner", fr.Cfg.Name, "file", path, "folderId", dash.Dashboard.FolderId)
		dp := &models.DashboardProvisioning{
			ExternalId: path,
			Name:       fr.Cfg.Name,
			Updated:    resolvedFileInfo.ModTime().Unix(),
			CheckSum:   jsonFile.checkSum,
		}
		savedDash, err := fr.dashboardProvisioningService.SaveProvisionedDashboard(ctx, dash, dp)
		if err != nil {
			return provisioningMetadata, err
		}

		if !alreadyProvisioned && fr.features.IsEnabled(featuremgmt.FlagAccesscontrol) {
			svc := fr.permissionsServices.GetDashboardService()
			_, err := svc.SetPermissions(ctx, savedDash.OrgId, strconv.FormatInt(savedDash.Id, 10), accesscontrol.SetResourcePermissionCommand{
				BuiltinRole: "Viewer",
				Permission:  "View",
			}, accesscontrol.SetResourcePermissionCommand{
				BuiltinRole: "Editor",
				Permission:  "Edit",
			})
			if err != nil {
				fr.log.Warn("failed to set permissions for provisioned dashboard", "dashboardId", savedDash.Id, "err", err)
			}
		}
	} else {
		fr.log.Warn("Not saving new dashboard due to restricted database access", "provisioner", fr.Cfg.Name,
			"file", path, "folderId", dash.Dashboard.FolderId)
	}

	return provisioningMetadata, nil
}

func getProvisionedDashboardsByPath(service dashboards.DashboardProvisioningService, name string) (
	map[string]*models.DashboardProvisioning, error) {
	arr, err := service.GetProvisionedDashboardData(name)
	if err != nil {
		return nil, err
	}

	byPath := map[string]*models.DashboardProvisioning{}
	for _, pd := range arr {
		byPath[pd.ExternalId] = pd
	}

	return byPath, nil
}

<<<<<<< HEAD
func getOrCreateFolderID(
	ctx context.Context, cfg *config, service dashboards.DashboardProvisioningService,
	folderName string, features featuremgmt.FeatureToggles, folderPermissionsService accesscontrol.PermissionsService,
) (int64, error) {
=======
func (fr *FileReader) getOrCreateFolderID(ctx context.Context, cfg *config, service dashboards.DashboardProvisioningService, folderName string) (int64, error) {
>>>>>>> 2334b988
	if folderName == "" {
		return 0, ErrFolderNameMissing
	}

	cmd := &models.GetDashboardQuery{Slug: models.SlugifyTitle(folderName), OrgId: cfg.OrgID}
	err := bus.Dispatch(ctx, cmd)

	if err != nil && !errors.Is(err, models.ErrDashboardNotFound) {
		return 0, err
	}

	// dashboard folder not found. create one.
	if errors.Is(err, models.ErrDashboardNotFound) {
		dash := &dashboards.SaveDashboardDTO{}
		dash.Dashboard = models.NewDashboardFolder(folderName)
		dash.Dashboard.IsFolder = true
		dash.Overwrite = true
		dash.OrgId = cfg.OrgID
		// set dashboard folderUid if given
		dash.Dashboard.SetUid(cfg.FolderUID)
		dbDash, err := service.SaveFolderForProvisionedDashboards(ctx, dash)
		if err != nil {
			return 0, err
		}

		if features.IsEnabled(featuremgmt.FlagAccesscontrol) {
			_, err = folderPermissionsService.SetPermissions(ctx, dbDash.OrgId, strconv.FormatInt(dbDash.Id, 10), accesscontrol.SetResourcePermissionCommand{
				BuiltinRole: "Viewer",
				Permission:  "View",
			}, accesscontrol.SetResourcePermissionCommand{
				BuiltinRole: "Editor",
				Permission:  "Edit",
			})
			if err != nil {
				return 0, err
			}
		}

		return dbDash.Id, nil
	}

	if !cmd.Result.IsFolder {
		return 0, fmt.Errorf("got invalid response. expected folder, found dashboard")
	}

	return cmd.Result.Id, nil
}

func resolveSymlink(fileinfo os.FileInfo, path string) (os.FileInfo, error) {
	checkFilepath, err := filepath.EvalSymlinks(path)
	if path != checkFilepath {
		fi, err := os.Lstat(checkFilepath)
		if err != nil {
			return nil, err
		}

		return fi, nil
	}

	return fileinfo, err
}

func createWalkFn(filesOnDisk map[string]os.FileInfo) filepath.WalkFunc {
	return func(path string, fileInfo os.FileInfo, err error) error {
		if err != nil {
			return err
		}

		isValid, err := validateWalkablePath(fileInfo)
		if !isValid {
			return err
		}

		filesOnDisk[path] = fileInfo
		return nil
	}
}

func validateWalkablePath(fileInfo os.FileInfo) (bool, error) {
	if fileInfo.IsDir() {
		if strings.HasPrefix(fileInfo.Name(), ".") {
			return false, filepath.SkipDir
		}
		return false, nil
	}

	if !strings.HasSuffix(fileInfo.Name(), ".json") {
		return false, nil
	}

	return true, nil
}

type dashboardJSONFile struct {
	dashboard    *dashboards.SaveDashboardDTO
	checkSum     string
	lastModified time.Time
}

func (fr *FileReader) readDashboardFromFile(path string, lastModified time.Time, folderID int64) (*dashboardJSONFile, error) {
	// nolint:gosec
	// We can ignore the gosec G304 warning on this one because `path` comes from the provisioning configuration file.
	reader, err := os.Open(path)
	if err != nil {
		return nil, err
	}
	defer func() {
		if err := reader.Close(); err != nil {
			fr.log.Warn("Failed to close file", "path", path, "err", err)
		}
	}()

	all, err := ioutil.ReadAll(reader)
	if err != nil {
		return nil, err
	}

	checkSum, err := util.Md5SumString(string(all))
	if err != nil {
		return nil, err
	}

	data, err := simplejson.NewJson(all)
	if err != nil {
		return nil, err
	}

	dash, err := createDashboardJSON(data, lastModified, fr.Cfg, folderID)
	if err != nil {
		return nil, err
	}

	return &dashboardJSONFile{
		dashboard:    dash,
		checkSum:     checkSum,
		lastModified: lastModified,
	}, nil
}

func (fr *FileReader) resolvedPath() string {
	if _, err := os.Stat(fr.Path); os.IsNotExist(err) {
		fr.log.Error("Cannot read directory", "error", err)
	}

	path, err := filepath.Abs(fr.Path)
	if err != nil {
		fr.log.Error("Could not create absolute path", "path", fr.Path, "error", err)
	}

	path, err = filepath.EvalSymlinks(path)
	if err != nil {
		fr.log.Error("Failed to read content of symlinked path", "path", fr.Path, "error", err)
	}

	if path == "" {
		path = fr.Path
		fr.log.Info("falling back to original path due to EvalSymlink/Abs failure")
	}
	return path
}

func (fr *FileReader) getUsageTracker() *usageTracker {
	fr.mux.RLock()
	defer fr.mux.RUnlock()

	return fr.usageTracker
}

type provisioningMetadata struct {
	uid      string
	identity dashboardIdentity
}

type dashboardIdentity struct {
	folderID int64
	title    string
}

func (d *dashboardIdentity) Exists() bool {
	return len(d.title) > 0
}

func newUsageTracker() *usageTracker {
	return &usageTracker{
		uidUsage:   map[string]uint8{},
		titleUsage: map[dashboardIdentity]uint8{},
	}
}

type usageTracker struct {
	uidUsage   map[string]uint8
	titleUsage map[dashboardIdentity]uint8
}

func (t *usageTracker) track(pm provisioningMetadata) {
	if len(pm.uid) > 0 {
		t.uidUsage[pm.uid]++
	}
	if pm.identity.Exists() {
		t.titleUsage[pm.identity]++
	}
}<|MERGE_RESOLUTION|>--- conflicted
+++ resolved
@@ -148,11 +148,7 @@
 // storeDashboardsInFolder saves dashboards from the filesystem on disk to the folder from config
 func (fr *FileReader) storeDashboardsInFolder(ctx context.Context, filesFoundOnDisk map[string]os.FileInfo,
 	dashboardRefs map[string]*models.DashboardProvisioning, usageTracker *usageTracker) error {
-<<<<<<< HEAD
-	folderID, err := getOrCreateFolderID(ctx, fr.Cfg, fr.dashboardProvisioningService, fr.Cfg.Folder, fr.features, fr.permissionsServices.GetFolderService())
-=======
 	folderID, err := fr.getOrCreateFolderID(ctx, fr.Cfg, fr.dashboardProvisioningService, fr.Cfg.Folder)
->>>>>>> 2334b988
 	if err != nil && !errors.Is(err, ErrFolderNameMissing) {
 		return err
 	}
@@ -182,11 +178,7 @@
 			folderName = filepath.Base(dashboardsFolder)
 		}
 
-<<<<<<< HEAD
-		folderID, err := getOrCreateFolderID(ctx, fr.Cfg, fr.dashboardProvisioningService, folderName, fr.features, fr.permissionsServices.GetFolderService())
-=======
 		folderID, err := fr.getOrCreateFolderID(ctx, fr.Cfg, fr.dashboardProvisioningService, folderName)
->>>>>>> 2334b988
 		if err != nil && !errors.Is(err, ErrFolderNameMissing) {
 			return fmt.Errorf("can't provision folder %q from file system structure: %w", folderName, err)
 		}
@@ -323,14 +315,7 @@
 	return byPath, nil
 }
 
-<<<<<<< HEAD
-func getOrCreateFolderID(
-	ctx context.Context, cfg *config, service dashboards.DashboardProvisioningService,
-	folderName string, features featuremgmt.FeatureToggles, folderPermissionsService accesscontrol.PermissionsService,
-) (int64, error) {
-=======
 func (fr *FileReader) getOrCreateFolderID(ctx context.Context, cfg *config, service dashboards.DashboardProvisioningService, folderName string) (int64, error) {
->>>>>>> 2334b988
 	if folderName == "" {
 		return 0, ErrFolderNameMissing
 	}
@@ -356,8 +341,8 @@
 			return 0, err
 		}
 
-		if features.IsEnabled(featuremgmt.FlagAccesscontrol) {
-			_, err = folderPermissionsService.SetPermissions(ctx, dbDash.OrgId, strconv.FormatInt(dbDash.Id, 10), accesscontrol.SetResourcePermissionCommand{
+		if fr.features.IsEnabled(featuremgmt.FlagAccesscontrol) {
+			_, err = fr.permissionsServices.GetFolderService().SetPermissions(ctx, dbDash.OrgId, strconv.FormatInt(dbDash.Id, 10), accesscontrol.SetResourcePermissionCommand{
 				BuiltinRole: "Viewer",
 				Permission:  "View",
 			}, accesscontrol.SetResourcePermissionCommand{
