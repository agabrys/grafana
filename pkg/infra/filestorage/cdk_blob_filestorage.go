package filestorage

import (
	"context"
	"errors"
	"fmt"
	"io"
	"strings"

	"github.com/grafana/grafana/pkg/infra/log"
	"gocloud.dev/blob"
	"gocloud.dev/gcerrors"

	_ "gocloud.dev/blob/fileblob"
	_ "gocloud.dev/blob/memblob"
)

const (
	originalPathAttributeKey = "__gf_original_path__"
)

type cdkBlobStorage struct {
	log    log.Logger
	bucket *blob.Bucket
}

func NewCdkBlobStorage(log log.Logger, bucket *blob.Bucket, rootFolder string, pathFilters *PathFilters) FileStorage {
	return newWrapper(log, &cdkBlobStorage{
		log:    log,
		bucket: bucket,
	}, pathFilters, rootFolder)
}

func (c cdkBlobStorage) Get(ctx context.Context, filePath string) (*File, error) {
	contents, err := c.bucket.ReadAll(ctx, strings.ToLower(filePath))
	if err != nil {
		if gcerrors.Code(err) == gcerrors.NotFound {
			return nil, nil
		}
		return nil, err
	}
	attributes, err := c.bucket.Attributes(ctx, strings.ToLower(filePath))
	if err != nil {
		return nil, err
	}

	var originalPath string
	var props map[string]string
	if attributes.Metadata != nil {
		props = attributes.Metadata
		if path, ok := attributes.Metadata[originalPathAttributeKey]; ok {
			originalPath = path
			delete(props, originalPathAttributeKey)
		}
	} else {
		props = make(map[string]string)
		originalPath = filePath
	}

	return &File{
		Contents: contents,
		FileMetadata: FileMetadata{
			Name:       getName(originalPath),
			FullPath:   originalPath,
			Created:    attributes.CreateTime,
			Properties: props,
			Modified:   attributes.ModTime,
			Size:       attributes.Size,
			MimeType:   detectContentType(originalPath, attributes.ContentType),
		},
	}, nil
}

func (c cdkBlobStorage) Delete(ctx context.Context, filePath string) error {
	exists, err := c.bucket.Exists(ctx, strings.ToLower(filePath))
	if err != nil {
		return err
	}

	if !exists {
		return nil
	}

	err = c.bucket.Delete(ctx, strings.ToLower(filePath))
	return err
}

func (c cdkBlobStorage) Upsert(ctx context.Context, command *UpsertFileCommand) error {
	existing, err := c.Get(ctx, command.Path)
	if err != nil {
		return err
	}

	var contents []byte
	var metadata map[string]string

	if existing == nil {
		if command.Contents == nil {
			contents = make([]byte, 0)
		} else {
			contents = *command.Contents
		}

		metadata = make(map[string]string)
		if command.Properties != nil {
			for k, v := range command.Properties {
				metadata[k] = v
			}
		}
		metadata[originalPathAttributeKey] = command.Path
		return c.bucket.WriteAll(ctx, strings.ToLower(command.Path), contents, &blob.WriterOptions{
			Metadata: metadata,
		})
	}

	contents = existing.Contents
	if command.Contents != nil {
		contents = *command.Contents
	}

	if command.Properties != nil {
		metadata = make(map[string]string)
		for k, v := range command.Properties {
			metadata[k] = v
		}
	} else {
		metadata = existing.FileMetadata.Properties
	}

	metadata[originalPathAttributeKey] = existing.FullPath
	return c.bucket.WriteAll(ctx, strings.ToLower(command.Path), contents, &blob.WriterOptions{
		Metadata: metadata,
	})
}

func (c cdkBlobStorage) convertFolderPathToPrefix(path string) string {
	if path != "" && !strings.HasSuffix(path, Delimiter) {
		return path + Delimiter
	}
	return path
}

<<<<<<< HEAD
func (c cdkBlobStorage) ListFiles(ctx context.Context, folderPath string, paging *Paging, options *ListOptions) (*ListFilesResponse, error) {
	prefix := c.convertFolderPathToPrefix(folderPath)
	files, err := c.listFiles(ctx, prefix, paging, options)
	return files, err
}

func (c cdkBlobStorage) listFolderPaths(ctx context.Context, parentFolderPath string, options *ListOptions) ([]string, error) {
	iterator := c.bucket.List(&blob.ListOptions{
		Prefix:    strings.ToLower(parentFolderPath),
		Delimiter: Delimiter,
	})

	recursive := options.Recursive

	dirPath := ""
	dirMarkerPath := ""
	foundPaths := make([]string, 0)
	for {
		obj, err := iterator.Next(ctx)
		if errors.Is(err, io.EOF) {
			break
		}

		if err != nil {
			c.log.Error("Failed while iterating over files", "err", err)
			return nil, err
		}

		if options.IsAllowed(obj.Key) {
			if obj.IsDir && !recursive && options.IsAllowed(obj.Key) {
				var nestedDirPath string
				dirMPath := obj.Key + directoryMarker
				attributes, _ := c.bucket.Attributes(ctx, dirMPath)

				if attributes != nil && attributes.Metadata != nil {
					if path, ok := attributes.Metadata[originalPathAttributeKey]; ok {
						nestedDirPath = getParentFolderPath(path)
					}
				}

				if nestedDirPath != "" {
					foundPaths = append(foundPaths, nestedDirPath)
				} else {
					foundPaths = append(foundPaths, strings.TrimSuffix(obj.Key, Delimiter))
				}
			}

			if dirPath == "" && !obj.IsDir {
				dirPath = getParentFolderPath(obj.Key)
			}

			if dirMarkerPath == "" && !obj.IsDir {
				attributes, err := c.bucket.Attributes(ctx, obj.Key)
				if err != nil {
					c.log.Error("Failed while retrieving attributes", "path", obj.Key, "err", err)
					return nil, err
				}

				if attributes.Metadata != nil {
					if path, ok := attributes.Metadata[originalPathAttributeKey]; ok {
						dirMarkerPath = getParentFolderPath(path)
					}
				}
			}
		}

		if obj.IsDir && recursive {
			resp, err := c.listFolderPaths(ctx, obj.Key, options)

			if err != nil {
				return nil, err
			}

			if len(resp) > 0 {
				foundPaths = append(foundPaths, resp...)
			}
			continue
		}
	}

	var foundPath string
	if dirMarkerPath != "" {
		foundPath = dirMarkerPath
	} else if dirPath != "" {
		foundPath = dirPath
	}

	if foundPath != "" && options.IsAllowed(foundPath+Delimiter) {
		foundPaths = append(foundPaths, foundPath)
	}
	return foundPaths, nil
}

func (c cdkBlobStorage) ListFolders(ctx context.Context, prefix string, options *ListOptions) ([]FileMetadata, error) {
	fixedPrefix := c.convertFolderPathToPrefix(prefix)
	foundPaths, err := c.listFolderPaths(ctx, fixedPrefix, options)
	if err != nil {
		return nil, err
	}

	sort.Strings(foundPaths)
	folders := make([]FileMetadata, 0)

	for _, path := range foundPaths {
		if strings.Compare(path, fixedPrefix) > 0 {
			folders = append(folders, FileMetadata{
				Name:     getName(path),
				FullPath: path,
			})
		}
	}

	return folders, err
}

=======
>>>>>>> b8fba41d
func precedingFolders(path string) []string {
	parts := strings.Split(path, Delimiter)
	if len(parts) == 0 {
		return []string{}
	}

	if len(parts) == 1 {
		return []string{path}
	}

	currentDirPath := ""
	firstPart := 0
	if parts[0] == "" {
		firstPart = 1
		currentDirPath = Delimiter
	}

	res := make([]string, 0)
	for i := firstPart; i < len(parts); i++ {
		res = append(res, currentDirPath+parts[i])
		currentDirPath += parts[i] + Delimiter
	}

	return res
}

func (c cdkBlobStorage) CreateFolder(ctx context.Context, path string) error {
	c.log.Info("Creating folder", "path", path)

	precedingFolders := precedingFolders(path)
	folderToOriginalCasing := make(map[string]string)
	foundFolderIndex := -1

	for i := len(precedingFolders) - 1; i >= 0; i-- {
		currentFolder := precedingFolders[i]
		att, err := c.bucket.Attributes(ctx, strings.ToLower(currentFolder+Delimiter+directoryMarker))
		if err != nil {
			if gcerrors.Code(err) != gcerrors.NotFound {
				return err
			}
			folderToOriginalCasing[currentFolder] = currentFolder
			continue
		}

		if path, ok := att.Metadata[originalPathAttributeKey]; ok {
			folderToOriginalCasing[currentFolder] = getParentFolderPath(path)
			foundFolderIndex = i
			break
		} else {
			folderToOriginalCasing[currentFolder] = currentFolder
		}
	}

	for i := foundFolderIndex + 1; i < len(precedingFolders); i++ {
		currentFolder := precedingFolders[i]

		previousFolderOriginalCasing := ""
		if i > 0 {
			previousFolderOriginalCasing = folderToOriginalCasing[precedingFolders[i-1]] + Delimiter
		}

		metadata := make(map[string]string)
		currentFolderWithOriginalCasing := previousFolderOriginalCasing + getName(currentFolder)
		metadata[originalPathAttributeKey] = currentFolderWithOriginalCasing + Delimiter + directoryMarker
		if err := c.bucket.WriteAll(ctx, strings.ToLower(metadata[originalPathAttributeKey]), make([]byte, 0), &blob.WriterOptions{
			Metadata: metadata,
		}); err != nil {
			return err
		}
		c.log.Info("Created folder", "path", currentFolderWithOriginalCasing, "marker", metadata[originalPathAttributeKey])
	}

	return nil
}

func (c cdkBlobStorage) DeleteFolder(ctx context.Context, folderPath string) error {
	directoryMarkerPath := fmt.Sprintf("%s%s%s", folderPath, Delimiter, directoryMarker)
	exists, err := c.bucket.Exists(ctx, strings.ToLower(directoryMarkerPath))

	if err != nil {
		return err
	}

	if !exists {
		return nil
	}

	err = c.bucket.Delete(ctx, strings.ToLower(directoryMarkerPath))
	return err
}

//nolint: gocyclo
func (c cdkBlobStorage) list(ctx context.Context, folderPath string, paging *Paging, options *ListOptions) (*ListResponse, error) {
	lowerRootPath := strings.ToLower(folderPath)
	iterators := []*blob.ListIterator{c.bucket.List(&blob.ListOptions{
		Prefix:    lowerRootPath,
		Delimiter: Delimiter,
	})}

	recursive := options.Recursive
	pageSize := paging.First

	foundCursor := true
	if paging.After != "" {
		foundCursor = false
	}

	files := make([]*File, 0)

	visitedFolders := map[string]bool{}
	visitedFolders[lowerRootPath] = true

	for len(iterators) > 0 && len(files) <= pageSize {
		obj, err := iterators[0].Next(ctx)
		if errors.Is(err, io.EOF) {
			iterators = iterators[1:]
			continue
		}

		if err != nil {
			c.log.Error("Failed while iterating over files", "err", err)
			return nil, err
		}

		path := obj.Key
		lowerPath := strings.ToLower(path)
		allowed := options.IsAllowed(lowerPath)

		if obj.IsDir && recursive && !visitedFolders[lowerPath] {
			iterators = append([]*blob.ListIterator{c.bucket.List(&blob.ListOptions{
				Prefix:    lowerPath,
				Delimiter: Delimiter,
			})}, iterators...)
			visitedFolders[lowerPath] = true
		}

		if !foundCursor {
			res := strings.Compare(strings.TrimSuffix(lowerPath, Delimiter), paging.After)
			if res < 0 {
				continue
			} else if res == 0 {
				foundCursor = true
				continue
			} else {
				foundCursor = true
			}
		}

		if obj.IsDir {
			if options.WithFolders && allowed {
				originalCasingPath := ""
				dirMarkerPath := obj.Key + directoryMarker
				attributes, err := c.bucket.Attributes(ctx, dirMarkerPath)
				if err == nil && attributes != nil && attributes.Metadata != nil {
					if path, ok := attributes.Metadata[originalPathAttributeKey]; ok {
						originalCasingPath = getParentFolderPath(path)
					}
				}

				var p string
				if originalCasingPath != "" {
					p = originalCasingPath
				} else {
					p = strings.TrimSuffix(obj.Key, Delimiter)
				}

				files = append(files, &File{
					Contents: nil,
					FileMetadata: FileMetadata{
						MimeType:   DirectoryMimeType,
						Name:       getName(p),
						Properties: map[string]string{},
						FullPath:   p,
					},
				})
			}
			continue
		}

		if strings.HasSuffix(obj.Key, directoryMarker) {
			continue
		}

		if options.WithFiles && allowed {
			attributes, err := c.bucket.Attributes(ctx, strings.ToLower(path))
			if err != nil {
				if gcerrors.Code(err) == gcerrors.NotFound {
					attributes, err = c.bucket.Attributes(ctx, path)
					if err != nil {
						c.log.Error("Failed while retrieving attributes", "path", path, "err", err)
						return nil, err
					}
				} else {
					c.log.Error("Failed while retrieving attributes", "path", path, "err", err)
					return nil, err
				}
			}

			if attributes.ContentType == "application/x-directory; charset=UTF-8" {
				// S3 directory representation
				continue
			}

			if attributes.ContentType == "text/plain" && obj.Key == folderPath && attributes.Size == 0 {
				// GCS directory representation
				continue
			}

			var originalPath string
			var props map[string]string
			if attributes.Metadata != nil {
				props = attributes.Metadata
				if path, ok := attributes.Metadata[originalPathAttributeKey]; ok {
					originalPath = path
					delete(props, originalPathAttributeKey)
				}
			} else {
				props = make(map[string]string)
				originalPath = strings.TrimSuffix(path, Delimiter)
			}

			var contents []byte
			if options.WithContents {
				c, err := c.bucket.ReadAll(ctx, lowerPath)
				if err != nil && gcerrors.Code(err) != gcerrors.NotFound {
					return nil, err
				}

				if c != nil {
					contents = c
				}
			}

			files = append(files, &File{
				Contents: contents,
				FileMetadata: FileMetadata{
					Name:       getName(originalPath),
					FullPath:   originalPath,
					Created:    attributes.CreateTime,
					Properties: props,
					Modified:   attributes.ModTime,
					Size:       attributes.Size,
					MimeType:   detectContentType(originalPath, attributes.ContentType),
				},
			})
		}
	}

	hasMore := false
	if len(files) > pageSize {
		hasMore = true
		files = files[:len(files)-pageSize]
	}

	lastPath := ""
	if len(files) > 0 {
		lastPath = files[len(files)-1].FullPath
	}

	return &ListResponse{
		Files:    files,
		HasMore:  hasMore,
		LastPath: lastPath,
	}, nil
}

func (c cdkBlobStorage) List(ctx context.Context, folderPath string, paging *Paging, options *ListOptions) (*ListResponse, error) {
	prefix := c.convertFolderPathToPrefix(folderPath)
	return c.list(ctx, prefix, paging, options)
}

func (c cdkBlobStorage) close() error {
	return c.bucket.Close()
}<|MERGE_RESOLUTION|>--- conflicted
+++ resolved
@@ -140,124 +140,6 @@
 	return path
 }
 
-<<<<<<< HEAD
-func (c cdkBlobStorage) ListFiles(ctx context.Context, folderPath string, paging *Paging, options *ListOptions) (*ListFilesResponse, error) {
-	prefix := c.convertFolderPathToPrefix(folderPath)
-	files, err := c.listFiles(ctx, prefix, paging, options)
-	return files, err
-}
-
-func (c cdkBlobStorage) listFolderPaths(ctx context.Context, parentFolderPath string, options *ListOptions) ([]string, error) {
-	iterator := c.bucket.List(&blob.ListOptions{
-		Prefix:    strings.ToLower(parentFolderPath),
-		Delimiter: Delimiter,
-	})
-
-	recursive := options.Recursive
-
-	dirPath := ""
-	dirMarkerPath := ""
-	foundPaths := make([]string, 0)
-	for {
-		obj, err := iterator.Next(ctx)
-		if errors.Is(err, io.EOF) {
-			break
-		}
-
-		if err != nil {
-			c.log.Error("Failed while iterating over files", "err", err)
-			return nil, err
-		}
-
-		if options.IsAllowed(obj.Key) {
-			if obj.IsDir && !recursive && options.IsAllowed(obj.Key) {
-				var nestedDirPath string
-				dirMPath := obj.Key + directoryMarker
-				attributes, _ := c.bucket.Attributes(ctx, dirMPath)
-
-				if attributes != nil && attributes.Metadata != nil {
-					if path, ok := attributes.Metadata[originalPathAttributeKey]; ok {
-						nestedDirPath = getParentFolderPath(path)
-					}
-				}
-
-				if nestedDirPath != "" {
-					foundPaths = append(foundPaths, nestedDirPath)
-				} else {
-					foundPaths = append(foundPaths, strings.TrimSuffix(obj.Key, Delimiter))
-				}
-			}
-
-			if dirPath == "" && !obj.IsDir {
-				dirPath = getParentFolderPath(obj.Key)
-			}
-
-			if dirMarkerPath == "" && !obj.IsDir {
-				attributes, err := c.bucket.Attributes(ctx, obj.Key)
-				if err != nil {
-					c.log.Error("Failed while retrieving attributes", "path", obj.Key, "err", err)
-					return nil, err
-				}
-
-				if attributes.Metadata != nil {
-					if path, ok := attributes.Metadata[originalPathAttributeKey]; ok {
-						dirMarkerPath = getParentFolderPath(path)
-					}
-				}
-			}
-		}
-
-		if obj.IsDir && recursive {
-			resp, err := c.listFolderPaths(ctx, obj.Key, options)
-
-			if err != nil {
-				return nil, err
-			}
-
-			if len(resp) > 0 {
-				foundPaths = append(foundPaths, resp...)
-			}
-			continue
-		}
-	}
-
-	var foundPath string
-	if dirMarkerPath != "" {
-		foundPath = dirMarkerPath
-	} else if dirPath != "" {
-		foundPath = dirPath
-	}
-
-	if foundPath != "" && options.IsAllowed(foundPath+Delimiter) {
-		foundPaths = append(foundPaths, foundPath)
-	}
-	return foundPaths, nil
-}
-
-func (c cdkBlobStorage) ListFolders(ctx context.Context, prefix string, options *ListOptions) ([]FileMetadata, error) {
-	fixedPrefix := c.convertFolderPathToPrefix(prefix)
-	foundPaths, err := c.listFolderPaths(ctx, fixedPrefix, options)
-	if err != nil {
-		return nil, err
-	}
-
-	sort.Strings(foundPaths)
-	folders := make([]FileMetadata, 0)
-
-	for _, path := range foundPaths {
-		if strings.Compare(path, fixedPrefix) > 0 {
-			folders = append(folders, FileMetadata{
-				Name:     getName(path),
-				FullPath: path,
-			})
-		}
-	}
-
-	return folders, err
-}
-
-=======
->>>>>>> b8fba41d
 func precedingFolders(path string) []string {
 	parts := strings.Split(path, Delimiter)
 	if len(parts) == 0 {
